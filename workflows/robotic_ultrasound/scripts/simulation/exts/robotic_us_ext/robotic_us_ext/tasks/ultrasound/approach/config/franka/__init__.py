--- conflicted
+++ resolved
@@ -23,23 +23,13 @@
 from ..teleop import ik_rel_env_cfg
 from . import agents, franka_manager_rl_env_cfg
 
-<<<<<<< HEAD
-
-=======
->>>>>>> 046d9ced
 ##
 # Inverse Kinematics - Absolute Pose Control
 ##
 gym.register(
     id="Isaac-Reach-Torso-FrankaUsRs-IK-RL-Abs-v0",
     entry_point="isaaclab.envs:ManagerBasedRLEnv",
-<<<<<<< HEAD
-    kwargs={
-        "env_cfg_entry_point": franka_manager_rl_env_cfg.FrankaModRGBDIkRlEnvCfg
-    },
-=======
     kwargs={"env_cfg_entry_point": franka_manager_rl_env_cfg.FrankaModRGBDIkRlEnvCfg},
->>>>>>> 046d9ced
     disable_env_checker=True,
 )
 

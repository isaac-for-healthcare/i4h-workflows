# IsaacLab simulation for robotic ultrasound

## Table of Contents
- [Requirements](#requirements)
- [Installation](#installation)
- [Environments](#environments)
- [Apps](#apps)
  - [PI Zero Policy Evaluation](#pi-zero-policy-evaluation)
  - [Policy Evaluation w/ DDS](#policy-evaluation-w-dds)
  - [Liver Scan State Machine](#liver-scan-state-machine)

# Requirements

Follow [instructions](https://isaac-sim.github.io/IsaacLab/main/source/setup/installation/pip_installation.html) to install IsaacLab. TLDR;

First of all, create a python virtual environment, referring to the [Setup Doc](../README.md), then execute:
```sh
# Upgrade pip
pip install --upgrade pip
# Install IsaacSim
pip install isaacsim==4.2.0.2 isaacsim-extscache-physics==4.2.0.2 isaacsim-extscache-kit==4.2.0.2 isaacsim-extscache-kit-sdk==4.2.0.2 --extra-index-url https://pypi.nvidia.com
# Install Isaac Lab outside of the repo
cd <some workspace>
git clone git@github.com:isaac-sim/IsaacLab.git
cd IsaacLab
# Checkout v1.4.1
git checkout v1.4.1
# Patch (temporary workaround for Isaacsim 4.2 + IsaacLab 1.4.1)
sed -i 's/rsl-rl/rsl-rl-lib/g' source/extensions/omni.isaac.lab_tasks/setup.py
# Install dependencies
sudo apt install cmake build-essential
# Install Isaac Lab
./isaaclab.sh --install
# Test installation
python source/standalone/tutorials/00_sim/create_empty.py
```

# Download the assets

```sh
git clone git@github.com:isaac-for-healthcare/i4h-asset-catalog.git
cd i4h-asset-catalog
pip install -e .

i4h-asset-retrieve
```

# Installation

Follow the [Installation](#installation) instructions below to install the extension.

From the root directory, run:

```sh
# Activate the environment
conda activate robotic_ultrasound
# Ensure toml is installed
pip install toml
# Install the environments
cd <repo root>/workflows/robotic_ultrasound/scripts/simulation
python -m pip install -e exts/robotic_us_ext
```

# Environments

Isaac-Lab scripts usually receive a `--task <task_name>` argument. This argument is used to select the environment/task to be run.
These tasks are detected by the `gym.register` function in the [exts/robotic_us_ext/\__init__.py](exts/robotic_us_ext/robotic_us_ext/tasks/ultrasound/approach/config/franka/__init__.py).

These registered tasks are then further defined in the [environment configuration file](exts/robotic_us_ext/robotic_us_ext/tasks/ultrasound/approach/config/franka/franka_manager_rl_env_cfg.py).

Available tasks:
- `Isaac-Teleop-Torso-FrankaUsRs-IK-RL-Rel-v0`: FrankaUsRs with relative actions
- `Isaac-Reach-Torso-FrankaUsRs-IK-RL-Abs-v0` : FrankaUsRs with absolute actions

Currently there are these robot configurations that can be used in various tasks


| Robot name                                 | task             | applications          |
|----------                                  |---------         |----------             |
| FRANKA_PANDA_REALSENSE_ULTRASOUND_CFG      | \*-FrankaUsRs-*  | Reach, Teleop         |

# Apps

## PI Zero Policy Evaluation
Set up `openpi` referring to [PI0 runner](../policy_runner/README.md).

Move to the [scripts](../) folder and specify python path:
```sh
export PYTHONPATH=`pwd`
```

5. Return to this folder and run the following command:
```sh
python environments/state_machine/pi0_policy/eval.py \
    --task Isaac-Teleop-Torso-FrankaUsRs-IK-RL-Rel-v0 \
    --enable_camera \
    --repo_id i4h/sim_liver_scan
```
NOTE: You can also specify `--ckpt_path` to run a specific policy.
This should open a stage with Franka arm and run the robotic ultrasound actions:
![pi0 simulation](../../../../docs/source/pi0_sim.jpg)

## Policy Evaluation w/ DDS
This example should work together with the `pi0 policy runner` via DDS communication,
so please ensure to launch the `run_policy.py` with `height=224`, `width=224`,
and the same `domain id` as this example in another terminal.

When `run_policy.py` is launched and idle waiting for the data,
move to the [scripts](../) folder and specify the python path:
```sh
export PYTHONPATH=`pwd`
```
Then move back to this folder and execute:
```sh
python examples/sim_with_dds.py \
    --task Isaac-Teleop-Torso-FrankaUsRs-IK-RL-Rel-v0 \
    --enable_camera \
    --infer_domain_id <domain id> \
    --viz_domain_id <domain id> \
    --rti_license_file <path to>/rti_license.dat
```

## Liver Scan State Machine

The Liver Scan State Machine provides a structured approach to performing ultrasound scans on a simulated liver. It implements a state-based workflow that guides the robotic arm through the scanning procedure.

### Overview

The state machine transitions through the following states:
- **SETUP**: Initial positioning of the robot
- **APPROACH**: Moving toward the organ
- **CONTACT**: Making contact with the organ surface
- **SCANNING**: Performing the ultrasound scan
- **DONE**: Completing the scan procedure

The state machine integrates multiple control modules:
- **Force Control**: Manages contact forces during scanning
- **Orientation Control**: Maintains proper probe orientation
- **Path Planning**: Guides the robot through the scanning trajectory

### Requirements

- This implementation works **only with a single environment** (`--num_envs 1`).
- It should be used with the `Isaac-Teleop-Torso-FrankaUsRs-IK-RL-Rel-v0` environment.

### Usage

move to the [scripts](../) folder and specify the python path:
```sh
export PYTHONPATH=`pwd`
```
Then move back to this folder and execute:

```sh
python environments/state_machine/liver_scan_sm.py \
    --task Isaac-Teleop-Torso-FrankaUsRs-IK-RL-Rel-v0 \
    --enable_camera
```

### Data Collection

To run the state machine and collect data for a specified number of episodes:

```sh
python environments/state_machine/liver_scan_sm.py \
    --task Isaac-Teleop-Torso-FrankaUsRs-IK-RL-Rel-v0 \
    --enable_camera \
    --num_episodes 2
```

This will collect data for 2 complete episodes and store it in HDF5 format.

### Command Line Arguments

| Argument | Type | Default | Description |
|----------|------|---------|-------------|
| `--task` | str | None | Name of the task (environment) to use |
| `--num_episodes` | int | 0 | Number of episodes to collect data for (0 = no data collection) |
| `--camera_names` | list[str] | ["room_camera", "wrist_camera"] | List of camera names to capture images from |
| `--disable_fabric` | flag | False | Disable fabric and use USD I/O operations |
| `--num_envs` | int | 1 | Number of environments to spawn (must be 1 for this script) |
| `--reset_steps` | int | 15 | Number of steps to take during environment reset |
| `--max_steps` | int | 350 | Maximum number of steps before forcing a reset |

### Data Collection Details

When data collection is enabled (`--num_episodes > 0`), the state machine will:

1. Create a timestamped directory in `./data/hdf5/` to store the collected data
2. Record observations, actions, and state information at each step
3. Capture RGB and depth images from the specified cameras
4. Store all data in HDF5 format compatible with robomimic

The collected data includes:
- Robot observations (position, orientation)
- Torso observations (organ position, orientation)
- Relative and absolute actions
- State machine state
- Joint positions
- Camera images

<<<<<<< HEAD
## Ultrasound Raytracing Simulation

This example implements a standalone ultrasound raytracing simulator that generates realistic ultrasound images
based on 3D meshes. The simulator uses Holoscan framework and DDS communication for realistic performance.

### NVIDIA OptiX Raytracing with Python Bindings

For instructions on preparing and building the Python module, please refer to the [Ultrasound Raytracing README](https://github.com/isaac-for-healthcare/i4h-sensor-simulation/blob/main/ultrasound-raytracing/README.md).

### Configuration

The simulator supports customization through JSON configuration files. You need to create your own
configuration file following the structure below:

```json
{
    "probe_params": {
        "num_elements": 4096,
        "opening_angle": 73.0,
        "radius": 45.0,
        "frequency": 2.5,
        "elevational_height": 7.0,
        "num_el_samples": 10
    },
    "sim_params": {
        "conv_psf": true,
        "buffer_size": 4096,
        "t_far": 180.0
    }
}
```

#### Probe Parameters

| Parameter | Description | Default Value |
|-----------|-------------|---------------|
| num_elements | Number of elements in the ultrasound probe | 4096 |
| opening_angle | Beam opening angle in degrees | 73.0 |
| radius | Radius of the ultrasound probe in mm | 45.0 |
| frequency | Ultrasound frequency in MHz | 2.5 |
| elevational_height | Height of the elevation plane in mm | 7.0 |
| num_el_samples | Number of samples in the elevation direction | 10 |

#### Simulation Parameters

| Parameter | Description | Default Value |
|-----------|-------------|---------------|
| conv_psf | Whether to use convolution point spread function | true |
| buffer_size | Size of the simulation buffer | 4096 |
| t_far | Maximum time/distance for ray tracing (in units relevant to the simulation) | 180.0 |

##### Minimal Configuration Example

You only need to specify the parameters you want to change - any omitted parameters will use their default values:

```json
{
    "probe_params": {
        "frequency": 3.5,
        "radius": 55.0
    },
    "sim_params": {
        "t_far": 200.0
    }
}
```

### Running the Simulator

To run the ultrasound raytracing simulator:

```sh
python examples/ultrasound-raytracing.py \
    --domain_id <domain_id> \
    --height 224 \
    --width 224 \
    --topic_in topic_ultrasound_info \
    --topic_out topic_ultrasound_data \
    --viz_domain_id <domain id> \
    --config path/to/your_config.json
```
=======
## Keyboard Controls

During execution, you can press the 'r' key to reset the environment and state machine.

# Teleoperation

The teleoperation interface allows direct control of the robotic arm using various input devices. It supports keyboard, SpaceMouse, and gamepad controls for precise manipulation of the ultrasound probe.

## Setup

Follow the same setup steps as before to ensure your environment is properly configured.

## Running Teleoperation

Basic teleoperation can be started with:

```sh
python environments/teleoperation/teleop_se3_agent.py \
    --task Isaac-Teleop-Torso-FrankaUsRs-IK-RL-Rel-v0 \
    --teleop_device keyboard
```

## Command Line Arguments

| Argument | Type | Default | Description |
|----------|------|---------|-------------|
| `--teleop_device` | str | "keyboard" | Device for control ("keyboard", "spacemouse", or "gamepad") |
| `--sensitivity` | float | 1.0 | Control sensitivity multiplier |
| `--disable_fabric` | bool | False | Disable fabric and use USD I/O operations |
| `--num_envs` | int | 1 | Number of environments to simulate |
| `--viz_domain_id` | int | 1 | Domain ID for visualization data publishing |
| `--rti_license_file` | str | None | Path to the RTI license file (required) |

## Control Schemes

### Keyboard Controls
- **Translation**:
  - W/S: Forward/Backward
  - A/D: Left/Right
  - Q/E: Up/Down
- **Rotation**:
  - I/K: Pitch
  - J/L: Yaw
  - U/O: Roll
- **Other**:
  - L: Reset environment

### Camera Visualization

The teleoperation script supports real-time camera visualization through DDS communication. It publishes both room camera and wrist camera feeds at 30Hz. To enable camera visualization:

```sh
python environments/teleoperation/teleop_se3_agent.py \
    --task Isaac-Teleop-Torso-FrankaUsRs-IK-RL-Rel-v0 \
    --teleop_device keyboard \
    --viz_domain_id 1 \
    --rti_license_file <path to>/rti_license.dat
```

The camera feeds are published on the following default topics:
- Room camera: `topic_room_camera_data_rgb`
- Wrist camera: `topic_wrist_camera_data_rgb`

Both cameras output 224x224 RGB images that can be visualized using compatible DDS subscribers.
>>>>>>> 2fafa9af
<|MERGE_RESOLUTION|>--- conflicted
+++ resolved
@@ -199,7 +199,73 @@
 - Joint positions
 - Camera images
 
-<<<<<<< HEAD
+
+## Keyboard Controls
+
+During execution, you can press the 'r' key to reset the environment and state machine.
+
+# Teleoperation
+
+The teleoperation interface allows direct control of the robotic arm using various input devices. It supports keyboard, SpaceMouse, and gamepad controls for precise manipulation of the ultrasound probe.
+
+## Setup
+
+Follow the same setup steps as before to ensure your environment is properly configured.
+
+## Running Teleoperation
+
+Basic teleoperation can be started with:
+
+```sh
+python environments/teleoperation/teleop_se3_agent.py \
+    --task Isaac-Teleop-Torso-FrankaUsRs-IK-RL-Rel-v0 \
+    --teleop_device keyboard
+```
+
+## Command Line Arguments
+
+| Argument | Type | Default | Description |
+|----------|------|---------|-------------|
+| `--teleop_device` | str | "keyboard" | Device for control ("keyboard", "spacemouse", or "gamepad") |
+| `--sensitivity` | float | 1.0 | Control sensitivity multiplier |
+| `--disable_fabric` | bool | False | Disable fabric and use USD I/O operations |
+| `--num_envs` | int | 1 | Number of environments to simulate |
+| `--viz_domain_id` | int | 1 | Domain ID for visualization data publishing |
+| `--rti_license_file` | str | None | Path to the RTI license file (required) |
+
+## Control Schemes
+
+### Keyboard Controls
+- **Translation**:
+  - W/S: Forward/Backward
+  - A/D: Left/Right
+  - Q/E: Up/Down
+- **Rotation**:
+  - I/K: Pitch
+  - J/L: Yaw
+  - U/O: Roll
+- **Other**:
+  - L: Reset environment
+
+### Camera Visualization
+
+The teleoperation script supports real-time camera visualization through DDS communication. It publishes both room camera and wrist camera feeds at 30Hz. To enable camera visualization:
+
+```sh
+python environments/teleoperation/teleop_se3_agent.py \
+    --task Isaac-Teleop-Torso-FrankaUsRs-IK-RL-Rel-v0 \
+    --teleop_device keyboard \
+    --viz_domain_id 1 \
+    --rti_license_file <path to>/rti_license.dat
+```
+
+The camera feeds are published on the following default topics:
+- Room camera: `topic_room_camera_data_rgb`
+- Wrist camera: `topic_wrist_camera_data_rgb`
+
+Both cameras output 224x224 RGB images that can be visualized using compatible DDS subscribers.
+
+
 ## Ultrasound Raytracing Simulation
 
 This example implements a standalone ultrasound raytracing simulator that generates realistic ultrasound images
@@ -280,70 +346,4 @@
     --topic_out topic_ultrasound_data \
     --viz_domain_id <domain id> \
     --config path/to/your_config.json
-```
-=======
-## Keyboard Controls
-
-During execution, you can press the 'r' key to reset the environment and state machine.
-
-# Teleoperation
-
-The teleoperation interface allows direct control of the robotic arm using various input devices. It supports keyboard, SpaceMouse, and gamepad controls for precise manipulation of the ultrasound probe.
-
-## Setup
-
-Follow the same setup steps as before to ensure your environment is properly configured.
-
-## Running Teleoperation
-
-Basic teleoperation can be started with:
-
-```sh
-python environments/teleoperation/teleop_se3_agent.py \
-    --task Isaac-Teleop-Torso-FrankaUsRs-IK-RL-Rel-v0 \
-    --teleop_device keyboard
-```
-
-## Command Line Arguments
-
-| Argument | Type | Default | Description |
-|----------|------|---------|-------------|
-| `--teleop_device` | str | "keyboard" | Device for control ("keyboard", "spacemouse", or "gamepad") |
-| `--sensitivity` | float | 1.0 | Control sensitivity multiplier |
-| `--disable_fabric` | bool | False | Disable fabric and use USD I/O operations |
-| `--num_envs` | int | 1 | Number of environments to simulate |
-| `--viz_domain_id` | int | 1 | Domain ID for visualization data publishing |
-| `--rti_license_file` | str | None | Path to the RTI license file (required) |
-
-## Control Schemes
-
-### Keyboard Controls
-- **Translation**:
-  - W/S: Forward/Backward
-  - A/D: Left/Right
-  - Q/E: Up/Down
-- **Rotation**:
-  - I/K: Pitch
-  - J/L: Yaw
-  - U/O: Roll
-- **Other**:
-  - L: Reset environment
-
-### Camera Visualization
-
-The teleoperation script supports real-time camera visualization through DDS communication. It publishes both room camera and wrist camera feeds at 30Hz. To enable camera visualization:
-
-```sh
-python environments/teleoperation/teleop_se3_agent.py \
-    --task Isaac-Teleop-Torso-FrankaUsRs-IK-RL-Rel-v0 \
-    --teleop_device keyboard \
-    --viz_domain_id 1 \
-    --rti_license_file <path to>/rti_license.dat
-```
-
-The camera feeds are published on the following default topics:
-- Room camera: `topic_room_camera_data_rgb`
-- Wrist camera: `topic_wrist_camera_data_rgb`
-
-Both cameras output 224x224 RGB images that can be visualized using compatible DDS subscribers.
->>>>>>> 2fafa9af
+```
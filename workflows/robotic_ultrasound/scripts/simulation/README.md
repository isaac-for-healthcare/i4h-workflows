--- conflicted
+++ resolved
@@ -154,7 +154,34 @@
 
 During execution, you can press the 'r' key to reset the environment and state machine.
 
-<<<<<<< HEAD
+### Replay Recorded Trajectories
+
+The `replay_recording.py` script allows you to visualize previously recorded HDF5 trajectories in the Isaac Sim environment. It loads recorded actions, organ positions, and robot joint states from HDF5 files for each episode and steps through them in the simulation.
+
+#### Usage
+
+Ensure your `PYTHONPATH` is set up as described in the [Environment Setup - Set environment variables before running the scripts](../../README.md#set-environment-variables-before-running-the-scripts).
+
+Navigate to the [`simulation` folder](./) and execute:
+
+```sh
+python environments/state_machine/replay_recording.py --hdf5_path /path/to/your/hdf5_data_directory --task <YourTaskName>
+```
+
+Replace `/path/to/your/hdf5_data_directory` with the actual path to the directory containing your `data_*.hdf5` files, and `<YourTaskName>` with the task name used during data collection (e.g., `Isaac-Teleop-Torso-FrankaUsRs-IK-RL-Rel-v0`).
+
+#### Command Line Arguments
+
+| Argument           | Type | Default                                  | Description                                                                      |
+|--------------------|------|------------------------------------------|----------------------------------------------------------------------------------|
+| `--hdf5_path`      | str  | (Required)                               | Path to the directory containing recorded HDF5 files.                            |
+| `--task`           | str  | `Isaac-Teleop-Torso-FrankaUsRs-IK-RL-Rel-v0` | Name of the task (environment) to use. Should match the task used for recording. |
+| `--num_envs`       | int  | `1`                                      | Number of environments to spawn (should typically be 1 for replay).              |
+| `--disable_fabric` | flag | `False`                                  | Disable fabric and use USD I/O operations.                                       |
+
+> **Note:** Additional common Isaac Lab arguments (like `--device`) can also be used.
+
+
 ### Cosmos-transfer1 Integration
 
 [Cosmos-Transfer1](https://github.com/nvidia-cosmos/cosmos-transfer1) is a world-to-world transfer model designed to bridge the perceptual divide between simulated and real-world environments.
@@ -199,34 +226,6 @@
 | `--offload_text_encoder_model` | bool | False | Offload text encoder model after inference |
 | `--sigma_threshold` | float | 1.2866 | This controls how many guidance steps are performed during generation. Smaller values mean more steps, larger values mean less steps. |
 | `--foreground_label` | str | "3,4" | Comma-separated list of labels used to define the foreground mask during guided generation. The foreground corresponds to the object whose appearance we want to keep unchanged during generation. |
-=======
-### Replay Recorded Trajectories
-
-The `replay_recording.py` script allows you to visualize previously recorded HDF5 trajectories in the Isaac Sim environment. It loads recorded actions, organ positions, and robot joint states from HDF5 files for each episode and steps through them in the simulation.
-
-#### Usage
-
-Ensure your `PYTHONPATH` is set up as described in the [Environment Setup - Set environment variables before running the scripts](../../README.md#set-environment-variables-before-running-the-scripts).
-
-Navigate to the [`simulation` folder](./) and execute:
-
-```sh
-python environments/state_machine/replay_recording.py --hdf5_path /path/to/your/hdf5_data_directory --task <YourTaskName>
-```
-
-Replace `/path/to/your/hdf5_data_directory` with the actual path to the directory containing your `data_*.hdf5` files, and `<YourTaskName>` with the task name used during data collection (e.g., `Isaac-Teleop-Torso-FrankaUsRs-IK-RL-Rel-v0`).
-
-#### Command Line Arguments
-
-| Argument           | Type | Default                                  | Description                                                                      |
-|--------------------|------|------------------------------------------|----------------------------------------------------------------------------------|
-| `--hdf5_path`      | str  | (Required)                               | Path to the directory containing recorded HDF5 files.                            |
-| `--task`           | str  | `Isaac-Teleop-Torso-FrankaUsRs-IK-RL-Rel-v0` | Name of the task (environment) to use. Should match the task used for recording. |
-| `--num_envs`       | int  | `1`                                      | Number of environments to spawn (should typically be 1 for replay).              |
-| `--disable_fabric` | flag | `False`                                  | Disable fabric and use USD I/O operations.                                       |
-
-> **Note:** Additional common Isaac Lab arguments (like `--device`) can also be used.
->>>>>>> 6ba7ce90
 
 ### Teleoperation
 

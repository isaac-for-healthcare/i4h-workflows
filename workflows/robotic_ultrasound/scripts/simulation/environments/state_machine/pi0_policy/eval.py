--- conflicted
+++ resolved
@@ -6,18 +6,14 @@
 import torch
 from omni.isaac.lab.app import AppLauncher
 from policy_runner import PI0PolicyRunner
-<<<<<<< HEAD
 from simulation.environments.state_machine.utils import (
     compute_relative_action,
     get_joint_states,
     get_np_images,
     get_robot_obs,
 )
-=======
-from simulation.environments.state_machine.act_policy.act_utils import get_np_images
-from simulation.environments.state_machine.utils import compute_relative_action, get_joint_states, get_robot_obs
 from simulation.utils.assets import robotic_ultrasound_assets as robot_us_assets
->>>>>>> f95ef5f5
+
 
 # add argparse arguments
 parser = argparse.ArgumentParser(description="This script evaluate the pi0 model in a single-arm manipulator.")

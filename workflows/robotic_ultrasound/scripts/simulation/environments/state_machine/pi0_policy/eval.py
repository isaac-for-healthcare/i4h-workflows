# SPDX-FileCopyrightText: Copyright (c) 2025 NVIDIA CORPORATION & AFFILIATES. All rights reserved.
# SPDX-License-Identifier: Apache-2.0

# Licensed under the Apache License, Version 2.0 (the "License");
# you may not use this file except in compliance with the License.
# You may obtain a copy of the License at

# http://www.apache.org/licenses/LICENSE-2.0

# Unless required by applicable law or agreed to in writing, software
# distributed under the License is distributed on an "AS IS" BASIS,
# WITHOUT WARRANTIES OR CONDITIONS OF ANY KIND, either express or implied.
# See the License for the specific language governing permissions and
# limitations under the License.

import argparse
import collections

import gymnasium as gym
import numpy as np
import torch
from isaaclab.app import AppLauncher
from policy_runner import PI0PolicyRunner
from simulation.environments.state_machine.utils import (
    RobotPositions,
    RobotQuaternions,
    capture_camera_images,
    compute_relative_action,
    get_joint_states,
    get_robot_obs,
)
from simulation.utils.assets import robotic_ultrasound_assets as robot_us_assets

# add argparse arguments
parser = argparse.ArgumentParser(description="This script evaluate the pi0 model in a single-arm manipulator.")
parser.add_argument(
    "--disable_fabric", action="store_true", default=False, help="Disable fabric and use USD I/O operations."
)
parser.add_argument("--num_envs", type=int, default=1, help="Number of environments to spawn.")
<<<<<<< HEAD
parser.add_argument("--task", type=str, default="Isaac-Teleop-Torso-FrankaUsRs-IK-RL-Rel-v0", help="Name of the task.")
=======
parser.add_argument(
    "--task",
    type=str,
    default="Isaac-Teleop-Torso-FrankaUsRs-IK-RL-Rel-v0",
    help="Name of the task.",
)
>>>>>>> 9eedd2d7
parser.add_argument(
    "--ckpt_path",
    type=str,
    default=robot_us_assets.policy_ckpt,
    help="checkpoint path. Default to use policy checkpoint in the latest assets.",
)
parser.add_argument(
<<<<<<< HEAD
    "--repo_id", type=str, default="i4h/sim_liver_scan", help="the LeRobot repo id for the dataset norm."
=======
    "--repo_id",
    type=str,
    default="i4h/sim_liver_scan",
    help="the LeRobot repo id for the dataset norm.",
>>>>>>> 9eedd2d7
)

# append AppLauncher cli argr
AppLauncher.add_app_launcher_args(parser)
# parse the arguments
args_cli = parser.parse_args()

# launch omniverse app
app_launcher = AppLauncher(args_cli)
simulation_app = app_launcher.app
reset_flag = False

# isort: off
from isaaclab_tasks.utils.parse_cfg import parse_env_cfg

# Import extensions to set up environment tasks
from robotic_us_ext import tasks  # noqa: F401
# isort: on


def get_reset_action(env, use_rel: bool = True):
    """Get the reset action."""
    reset_pos = torch.tensor(RobotPositions.SETUP, device=args_cli.device)
    reset_quat = torch.tensor(RobotQuaternions.DOWN, device=args_cli.device)
    reset_tensor = torch.cat([reset_pos, reset_quat], dim=-1)
    reset_tensor = reset_tensor.repeat(env.unwrapped.num_envs, 1)
    if not use_rel:
        return reset_tensor
    else:
        robot_obs = get_robot_obs(env)
        return compute_relative_action(reset_tensor, robot_obs)


def main():
    """Main function."""

    # parse configuration
    env_cfg = parse_env_cfg(
        args_cli.task, device=args_cli.device, num_envs=args_cli.num_envs, use_fabric=not args_cli.disable_fabric
    )

    # modify configuration
    env_cfg.terminations.time_out = None

    # create environment
    env = gym.make(args_cli.task, cfg=env_cfg)

    print(f"[INFO]: Gym observation space: {env.observation_space}")
    print(f"[INFO]: Gym action space: {env.action_space}")

    # reset environment
    obs = env.reset()

    reset_steps = 20
    max_timesteps = 250

    # allow environment to settle
    for _ in range(reset_steps):
        reset_tensor = get_reset_action(env)
        obs, rew, terminated, truncated, info_ = env.step(reset_tensor)

    policy_runner = PI0PolicyRunner(
        ckpt_path=args_cli.ckpt_path,
        repo_id=args_cli.repo_id,
        task_description="Conduct a ultrasound scan on the liver.",
    )
    # Number of steps played before replanning
    replan_steps = 5

    # simulate environment
    while simulation_app.is_running():
        global reset_flag
        with torch.inference_mode():
            action_plan = collections.deque()

            for t in range(max_timesteps):
                if not action_plan:
                    # get images
                    rgb_images, _ = capture_camera_images(
                        env, ["room_camera", "wrist_camera"], device=env.unwrapped.device
                    )
                    room_img, wrist_img = rgb_images[0, 0, ...].cpu().numpy(), rgb_images[0, 1, ...].cpu().numpy()
                    action_chunk = policy_runner.infer(
                        room_img=room_img, wrist_img=wrist_img, current_state=get_joint_states(env)[0]
                    )
                    action_plan.extend(action_chunk[:replan_steps])

                action = action_plan.popleft()

                action = action.astype(np.float32)

                # convert to torch
                action = torch.tensor(action, device=env.unwrapped.device).repeat(env.unwrapped.num_envs, 1)

                # step the environment
                obs, rew, terminated, truncated, info_ = env.step(action)

            env.reset()
            print("Resetting the environment.")
            for _ in range(reset_steps):
                reset_tensor = get_reset_action(env)
                obs, rew, terminated, truncated, info_ = env.step(reset_tensor)

    # close the simulator
    env.close()


if __name__ == "__main__":
    # run the main function
    main()
    # close sim app
    simulation_app.close()<|MERGE_RESOLUTION|>--- conflicted
+++ resolved
@@ -37,16 +37,12 @@
     "--disable_fabric", action="store_true", default=False, help="Disable fabric and use USD I/O operations."
 )
 parser.add_argument("--num_envs", type=int, default=1, help="Number of environments to spawn.")
-<<<<<<< HEAD
-parser.add_argument("--task", type=str, default="Isaac-Teleop-Torso-FrankaUsRs-IK-RL-Rel-v0", help="Name of the task.")
-=======
 parser.add_argument(
     "--task",
     type=str,
     default="Isaac-Teleop-Torso-FrankaUsRs-IK-RL-Rel-v0",
     help="Name of the task.",
 )
->>>>>>> 9eedd2d7
 parser.add_argument(
     "--ckpt_path",
     type=str,
@@ -54,14 +50,10 @@
     help="checkpoint path. Default to use policy checkpoint in the latest assets.",
 )
 parser.add_argument(
-<<<<<<< HEAD
-    "--repo_id", type=str, default="i4h/sim_liver_scan", help="the LeRobot repo id for the dataset norm."
-=======
     "--repo_id",
     type=str,
     default="i4h/sim_liver_scan",
     help="the LeRobot repo id for the dataset norm.",
->>>>>>> 9eedd2d7
 )
 
 # append AppLauncher cli argr

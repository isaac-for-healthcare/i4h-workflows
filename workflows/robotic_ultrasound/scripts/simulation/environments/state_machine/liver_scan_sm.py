# Copyright (c) 2022-2024, The Isaac Lab Project Developers.
# All rights reserved.
#
# SPDX-License-Identifier: BSD-3-Clause

import argparse
import os

from dds.publisher import Publisher
from dds.schemas.camera_info import CameraInfo
from omni.isaac.lab.app import AppLauncher

# add argparse arguments
parser = argparse.ArgumentParser(description="This script demonstrates a single-arm manipulator.")
parser.add_argument(
    "--disable_fabric", action="store_true", default=False, help="Disable fabric and use USD I/O operations."
)
parser.add_argument("--num_envs", type=int, default=1, help="Number of environments to spawn.")
parser.add_argument("--task", type=str, default=None, help="Name of the task.")
parser.add_argument(
    "--num_episodes", type=int, default=0, help="Number of episodes to collect. If 0, no data collection is performed."
)
parser.add_argument(
    "--camera_names",
    type=str,
    nargs="+",
    default=["room_camera", "wrist_camera"],
    help="List of camera names to capture from.",
)
parser.add_argument("--reset_steps", type=int, default=15, help="Number of steps to take during environment reset.")
parser.add_argument("--max_steps", type=int, default=350, help="Maximum number of steps before forcing a reset.")

# Add DDS-related arguments
parser.add_argument("--rti_license_file", type=str, help="the path of rti_license_file.")
parser.add_argument("--infer_domain_id", type=int, default=0, help="domain id to publish data for inference.")
parser.add_argument("--viz_domain_id", type=int, default=1, help="domain id to publish data for visualization.")
parser.add_argument(
    "--topic_in_room_camera",
    type=str,
    default="topic_room_camera_data_rgb",
    help="topic name to consume room camera rgb",
)
parser.add_argument(
    "--topic_in_wrist_camera",
    type=str,
    default="topic_wrist_camera_data_rgb",
    help="topic name to consume wrist camera rgb",
)

# append AppLauncher cli args
AppLauncher.add_app_launcher_args(parser)
# parse the arguments
args_cli = parser.parse_args()

# launch omniverse app
app_launcher = AppLauncher(args_cli)
simulation_app = app_launcher.app

"""Import remaining modules."""
import gymnasium as gym  # noqa: F401, E402
import torch  # noqa: F401, E402
<<<<<<< HEAD
from data_collection.data_collection_manager import DataCollectionManager  # noqa: F401, E402
=======
>>>>>>> ea667102
from meta_state_machine.ultrasound_state_machine import UltrasoundStateMachine  # noqa: F401, E402
from omni.isaac.lab_tasks.utils.parse_cfg import parse_env_cfg  # noqa: F401, E402
from robotic_us_ext import tasks  # noqa: F401, E402
from simulation.environments.state_machine.data_collection import DataCollectionManager  # noqa: F401, E402
from simulation.environments.state_machine.modules.force_module import ForceControlModule  # noqa: F401, E402
from simulation.environments.state_machine.modules.orientation_module import (  # noqa: F401, E402
    OrientationControlModule,
)
from simulation.environments.state_machine.modules.path_planning_module import PathPlanningModule  # noqa: F401, E402
from simulation.environments.state_machine.utils import (  # noqa: F401, E402
    RobotPositions,
    RobotQuaternions,
    UltrasoundState,
    capture_camera_images,
    compute_relative_action,
    get_robot_obs,
)

# Add publisher classes before main()
pub_data = {
    "room_cam": None,
    "wrist_cam": None,
}
hz = 30

class RoomCamPublisher(Publisher):
    def __init__(self, domain_id: int):
        super().__init__(args_cli.topic_in_room_camera, CameraInfo, 1 / hz, domain_id)

    def produce(self, dt: float, sim_time: float):
        output = CameraInfo()
        output.focal_len = 12.0
        output.height = 224
        output.width = 224
        output.data = pub_data["room_cam"].tobytes()
        return output

class WristCamPublisher(Publisher):
    def __init__(self, domain_id: int):
        super().__init__(args_cli.topic_in_wrist_camera, CameraInfo, 1 / hz, domain_id)

    def produce(self, dt: float, sim_time: float):
        output = CameraInfo()
        output.height = 224
        output.width = 224
        output.data = pub_data["wrist_cam"].tobytes()
        return output

def main():
    """Main function."""

    # Add after environment creation
    if args_cli.rti_license_file is None or not os.path.isabs(args_cli.rti_license_file):
        raise ValueError("RTI license file must be an existing absolute path.")
    os.environ["RTI_LICENSE_FILE"] = args_cli.rti_license_file
    # parse configuration
    env_cfg = parse_env_cfg(
        args_cli.task, device=args_cli.device, num_envs=args_cli.num_envs, use_fabric=not args_cli.disable_fabric
    )
    assert args_cli.num_envs == 1, "Number of environments must be 1 for this script"
    # Ensure no timeout
    env_cfg.terminations.time_out = None
    # create environment
    env = gym.make(args_cli.task, cfg=env_cfg)

    # Setup data collection if requested
    data_collector = None
    if args_cli.num_episodes > 0:
        data_collector = DataCollectionManager(
            task_name=args_cli.task,
            num_episodes=args_cli.num_episodes,
            num_envs=args_cli.num_envs,
            device=args_cli.device,
        )
    # reset environment at start
    obs = env.reset()

    print(f"[INFO]: Gym observation space: {env.observation_space}")
    print(f"[INFO]: Gym action space: {env.action_space}")

    # Initialize control modules
    modules = {
        "force": ForceControlModule(device=args_cli.device, use_quaternion=True),
        "orientation": OrientationControlModule(device=args_cli.device, use_quaternion=True),
        "path_planning": PathPlanningModule(device=args_cli.device, use_quaternion=True),
    }

    # Initialize state machine
    state_machine = UltrasoundStateMachine(modules, device=args_cli.device)

    reset_pos = torch.tensor(RobotPositions.SETUP, device=args_cli.device)
    reset_quat = torch.tensor(RobotQuaternions.DOWN, device=args_cli.device)
    reset_tensor = torch.cat([reset_pos, reset_quat], dim=-1)
    reset_tensor = reset_tensor.repeat(env.unwrapped.num_envs, 1)

    # initialize publishers
    viz_r_cam_writer = RoomCamPublisher(args_cli.viz_domain_id)
    viz_w_cam_writer = WristCamPublisher(args_cli.viz_domain_id)

    count = 0
    while simulation_app.is_running() and (
        data_collector is None or data_collector.completed_episodes < args_cli.num_episodes
    ):
        with torch.inference_mode():
            # Handle reset conditions
            if str(state_machine.sm_state.state) == str(UltrasoundState.DONE) or (
                count % args_cli.max_steps == 0 and count > 0
            ):
                if data_collector is not None:
                    if str(state_machine.sm_state.state) == str(UltrasoundState.DONE):
                        data_collector.on_episode_complete()
                    else:
                        # print(f"State: {state_machine.sm_state.state}")
                        data_collector.on_episode_reset()

                print("-" * 80)
                print("[INFO]: Resetting environment...")
                count = 0
                env.reset()
                state_machine.reset()
                for _ in range(args_cli.reset_steps):
                    robot_obs = get_robot_obs(env)
                    rel_commands = compute_relative_action(reset_tensor, robot_obs)
                    obs, rew, terminated, truncated, info_ = env.step(rel_commands)

            robot_obs = get_robot_obs(env)

            # Compute combined action from all modules
            rel_commands, abs_commands = state_machine.compute_action(env, robot_obs[0])
            # print(f"Step@{count} w/ action: {abs_commands}")
            # print(f"State: {state_machine.sm_state.state}")
            # Step using relative commands
            obs, rew, terminated, truncated, info_ = env.step(rel_commands)

            # Capture camera images if data collection is happening
            rgb_images, depth_images = capture_camera_images(env, args_cli.camera_names, device=args_cli.device)
            print(f"RGB images: {rgb_images.shape}")
            print(f"Depth images: {depth_images.shape}")

            obs["rgb_images"] = rgb_images
            obs["depth_images"] = depth_images
            # Publish camera data
            pub_data["room_cam"] = rgb_images[0, 0, ...].cpu().numpy()
            pub_data["wrist_cam"] = rgb_images[0, 1, ...].cpu().numpy()
            print("Publishing camera data to DDS")
            print(f"Room cam: {pub_data['room_cam'].shape}, dtype: {pub_data['room_cam'].dtype}")
            print(f"Wrist cam: {pub_data['wrist_cam'].shape}, dtype: {pub_data['wrist_cam'].dtype}")
            viz_r_cam_writer.write(0.1, 1.0)
            viz_w_cam_writer.write(0.1, 1.0)

            # Record data if collecting
            if data_collector is not None:


                data_collector.record_step(
                    env,
                    obs,
                    rel_commands,
                    abs_commands,
                    robot_obs,
                    state_machine.sm_state.state.value,  # Add current state as string
                )




            # Update counter
            count += 1
    # close the environment
    env.close()






if __name__ == "__main__":
    # run the main function
    main()
    # close sim app
    simulation_app.close()<|MERGE_RESOLUTION|>--- conflicted
+++ resolved
@@ -59,10 +59,6 @@
 """Import remaining modules."""
 import gymnasium as gym  # noqa: F401, E402
 import torch  # noqa: F401, E402
-<<<<<<< HEAD
-from data_collection.data_collection_manager import DataCollectionManager  # noqa: F401, E402
-=======
->>>>>>> ea667102
 from meta_state_machine.ultrasound_state_machine import UltrasoundStateMachine  # noqa: F401, E402
 from omni.isaac.lab_tasks.utils.parse_cfg import parse_env_cfg  # noqa: F401, E402
 from robotic_us_ext import tasks  # noqa: F401, E402

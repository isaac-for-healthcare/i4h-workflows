--- conflicted
+++ resolved
@@ -232,11 +232,7 @@
         ov_down_quat = RobotQuaternions.DOWN  # Omniverse "down" quaternion [w, x, y, z]
 
     if organ_down_quat is None:
-<<<<<<< HEAD
-        organ_down_quat = [-np.pi / 2, -np.pi / 2, 0]  # Organ "down" Euler angles [x, y, z]
-=======
         organ_down_quat = OrganEulerAngles.DOWN  # Organ "down" Euler angles [x, y, z]
->>>>>>> 4b2eab2c
 
     # set default coordinate system transformation if not provided
     if rotation_matrix is None:

import math
from dataclasses import dataclass
from enum import Enum
from typing import Sequence

import numpy as np
import onnxruntime as ort
import torch
from omni.isaac.lab.utils import convert_dict_to_backend
from omni.isaac.lab.utils.math import compute_pose_error, quat_from_euler_xyz
<<<<<<< HEAD
=======
from pynput import keyboard
>>>>>>> 2fafa9af
from scipy.spatial.transform import Rotation


# MARK: - State Machine Enums + Dataclasses
class UltrasoundState(Enum):
    """States for the ultrasound procedure."""

    SETUP = "setup"
    APPROACH = "approach"
    CONTACT = "contact"
    SCANNING = "scanning"
    DONE = "done"


@dataclass(frozen=True)
class PhantomScanPositions:
    """
    Defines scan positions in the phantom's local coordinate frame.
    All positions are relative to the phantom's origin.
    """

    SCAN_START: tuple[float, float, float] = (0.0030, 0.05, 0.2)
    SCAN_CONTACT: tuple[float, float, float] = (0.0030, 0.05, 0.0983)  # Starting position of scan
    SCAN_END: tuple[float, float, float] = (-0.0473, -0.0399, 0.0857)


@dataclass(frozen=True)
class RobotPositions:
    """Robot position configurations stored as torch tensors."""

    SETUP: tuple[float, float, float] = (0.0178, -0.04, 0.6)
    ORGAN_OFFSET: tuple[float, float, float] = (0.0178, -0.04, 0.0968)
    TARGET_OFFSET: tuple[float, float, float] = (0.0476, 0.0469, 0.0850)


@dataclass(frozen=True)
class RobotQuaternions:
    """Robot quaternion configurations stored as torch tensors."""

    # Define Euler angles in degrees for DOWN orientation (90 degrees around Y)
    DOWN_EULER_DEG = (180.0, 0.0, 180)
    # Convert to radians and then to quaternion
    DOWN: tuple[float, float, float, float] = tuple(
        quat_from_euler_xyz(
            torch.tensor(math.radians(DOWN_EULER_DEG[0])),  # X rotation (rad)
            torch.tensor(math.radians(DOWN_EULER_DEG[1])),  # Y rotation (rad)
            torch.tensor(math.radians(DOWN_EULER_DEG[2])),  # Z rotation (rad)
        ).tolist()
    )


@dataclass
class SMState:
    """State machine state container."""

    state: UltrasoundState = UltrasoundState.SETUP
    robot_obs: torch.Tensor = None
    contact_normal_force: torch.Tensor = None

    def reset(self) -> None:
        """Reset the state machine state."""
        self.state = UltrasoundState.SETUP
        self.robot_obs = None
        self.contact_normal_force = None


# MARK: - Util Functions
def compute_relative_action(action: torch.Tensor, robot_obs: torch.Tensor, return_np: bool = False) -> torch.Tensor:
    """Compute the relative action from the robot observation."""
    pos_sm = action[:, :3]
    rot_sm = action[:, 3:]
    delta_pos, delta_angle = compute_pose_error(
        robot_obs[0, :, :3], robot_obs[0, :, 3:], pos_sm, rot_sm, rot_error_type="axis_angle"
    )
    rel_action = torch.cat([delta_pos, delta_angle], dim=-1)
    if return_np:
        return rel_action.cpu().numpy()
    else:
        return rel_action


def capture_camera_images(env, cam_names, device="cuda"):
    """
    Captures RGB and depth images from specified cameras

    Args:
        env: The environment containing the cameras
        cam_names (list): List of camera names to capture from
        device (str): Device to use for tensor operations

    Returns:
        tuple: (stacked_rgbs, stacked_depths) - Tensors of shape (1, num_cams, H, W, 3) and (1, num_cams, H, W)
    """
    depths, rgbs = [], []
    for cam_name in cam_names:
        camera_data = env.unwrapped.scene[cam_name].data

        # Extract RGB and depth images
        rgb = camera_data.output["rgb"][..., :3].squeeze(0)
        depth = camera_data.output["distance_to_image_plane"].squeeze(0)

        # Append to lists
        rgbs.append(rgb)
        depths.append(depth)

    # Stack results
    stacked_rgbs = torch.stack(rgbs).unsqueeze(0)
    stacked_depths = torch.stack(depths).unsqueeze(0)

    return stacked_rgbs, stacked_depths


def get_robot_obs(env):
    """Get the robot observation from the environment."""
    robot_data = env.unwrapped.scene["ee_frame"].data
    robot_pos = robot_data.target_pos_w - env.unwrapped.scene.env_origins
    robot_quat = robot_data.target_quat_w
    robot_obs = torch.cat([robot_pos, robot_quat], dim=-1)
    return robot_obs


def get_joint_states(env):
    """Get the robot joint states from the environment."""
    robot_data = env.unwrapped.scene["robot"].data
    robot_joint_pos = robot_data.joint_pos
    return robot_joint_pos.cpu().numpy()


def scale_points(points: Sequence[float], scale: float = 1000.0) -> torch.Tensor:
    """
    Scale points from one unit to another (e.g., meters to millimeters).

    Args:
        points: Points to scale
        scale: Scaling factor (default: 1000.0 for meters to millimeters)

    Returns:
        Scaled points
    """
    points_tensor = torch.tensor(points, dtype=torch.float64)
    return points_tensor * scale


def compute_transform_matrix(
    ov_point: Sequence[float],
    nifti_point: Sequence[float],
    rotation_matrix: None | torch.Tensor = None,
):
    """
    Create a transform matrix to convert from Omniverse coordinates (meters) to NIFTI coordinates (millimeters)

    Args:
        ov_point: point in Omniverse coordinates (meters)
        nifti_point: point in NIFTI coordinates (millimeters)
        rotation_matrix: Optional rotation matrix to convert from Omniverse to NIFTI coordinates.
            If None, the default rotation matrix will be used.
            The default rotation matrix performs the following axis mapping:
<<<<<<< HEAD
            - x-axis maps to negative x-axis
            - y-axis maps to negative z-axis
=======
            - x-axis remains as x-axis
            - y-axis maps to z-axis
>>>>>>> 2fafa9af
            - z-axis maps to negative y-axis

    Returns:
        A 4x4 homogeneous transformation matrix that maps points from Omniverse to NIFTI coordinates.
    """
    # Create rotation component of the transform matrix
    if rotation_matrix is None:
<<<<<<< HEAD
        R = torch.tensor([[-1, 0, 0], [0, 0, -1], [0, -1, 0]], dtype=torch.float64)
=======
        R = torch.tensor([[1, 0, 0], [0, 0, -1], [0, 1, 0]], dtype=torch.float64)
>>>>>>> 2fafa9af
    else:
        R = rotation_matrix

    # Convert input points to tensors
    ov_point = torch.tensor(ov_point, dtype=torch.float64).unsqueeze(-1)
    nifti_point = torch.tensor(nifti_point, dtype=torch.float64)

    # Calculate translation component
    t = nifti_point - (R @ ov_point).squeeze(-1)

    # Create full 4x4 transform_matrix matrix
    transform_matrix = torch.eye(4, dtype=torch.float64)
    transform_matrix[:3, :3] = R
    transform_matrix[:3, 3] = t

    return transform_matrix


def ov_to_nifti_orientation(
    ov_quat,
    rotation_matrix: None | torch.Tensor = None,
    ov_down_quat: None | Sequence[float] = None,
    organ_down_quat: None | Sequence[float] = None,
):
    """
    Convert quaternion from Omniverse to organ coordinate system Euler angles

    Args:
        ov_quat: Quaternion in [w, x, y, z] format from Omniverse
        rotation_matrix: 3x3 rotation matrix that maps positions
            from Isaac Sim coordinate system to organ coordinate system
        ov_down_quat: Quaternion in [w, x, y, z] format for Omniverse "down" direction, default is [0, 1, 0, 0]
        organ_down_quat: Euler angles in [x, y, z] format for organ "down" direction, default is [-π/2, 0, 0]

    Returns:
        Euler angles in organ coordinate system [x, y, z] in radians

    Coordinate mapping:
        - Omniverse x → organ x
        - Omniverse y → organ z
        - Omniverse z → organ -y

    Downward direction mapping:
        - Omniverse [π, 0, 0] or quaternion [0, 1, 0, 0] → organ [-π/2, 0, 0]
    """
    # Set default values if not provided
    if ov_down_quat is None:
<<<<<<< HEAD
        ov_down_quat = [0, 0, 1, 0]  # Omniverse "down" quaternion [w, x, y, z]
=======
        ov_down_quat = [0, 1, 0, 0]  # Omniverse "down" quaternion [w, x, y, z]
>>>>>>> 2fafa9af

    if organ_down_quat is None:
        organ_down_quat = [-np.pi / 2, 0, 0]  # Organ "down" Euler angles [x, y, z]

    # set default coordinate system transformation if not provided
    if rotation_matrix is None:
<<<<<<< HEAD
        coord_transform = np.array([[-1, 0, 0], [0, 0, -1], [0, -1, 0]])
=======
        coord_transform = np.array([[1, 0, 0], [0, 0, -1], [0, 1, 0]])
>>>>>>> 2fafa9af
    else:
        coord_transform = rotation_matrix

    # Step 1: Convert Omniverse quaternion to rotation matrix
    ov_rot = Rotation.from_quat(ov_quat, scalar_first=True)

    # Step 2: Create reference orientations
    # Define "down" in Omniverse using the provided quaternion
    ov_down_rot = Rotation.from_quat(ov_down_quat, scalar_first=True)

    # Define "down" in organ coordinates using the provided Euler angles
    organ_down_rot = Rotation.from_euler("xyz", organ_down_quat, degrees=False)

    # Step 3: Apply coordinate system transformation to Omniverse rotation
    # First convert to matrix representation
    ov_matrix = ov_rot.as_matrix()
    # Transform the rotation matrix to organ coordinate system
    transformed_matrix = coord_transform @ ov_matrix @ coord_transform.T
    # Convert back to a rotation object
    transformed_rot = Rotation.from_matrix(transformed_matrix)

    # Step 4: Apply this same relative rotation to the organ "down" orientation
    # First transform the Omniverse down direction
    ov_down_matrix = ov_down_rot.as_matrix()
    transformed_down_matrix = coord_transform @ ov_down_matrix @ coord_transform.T
    transformed_down_rot = Rotation.from_matrix(transformed_down_matrix)

    # Combine the transformed down direction with the relative rotation
    final_rot = organ_down_rot * transformed_down_rot.inv() * transformed_rot

    # Step 5: Convert to Euler angles
    organ_euler = final_rot.as_euler("xyz", degrees=False)

    return organ_euler


def get_probe_pos_ori(env, transform_matrix, scale: float = 1000.0, log=False):
    """Get the probe position and orientation from the environment and transform to organ coordinate system.

    This function performs two separate transformations:
    1. Position transformation: Converts 3D position from Isaac Sim (meters) to organ coordinate system (millimeters)
        using a homogeneous transformation matrix
    2. Orientation transformation: Converts quaternion orientation from Isaac Sim to
        Euler angles in organ coordinate system

    Args:
        env: The simulation environment containing the probe data
        transform_matrix: 4x4 homogeneous transformation matrix that maps positions
                          from Isaac Sim coordinate system to organ coordinate system
        scale: Scaling factor to convert from meters to millimeters (default: 1000.0)
        log: If True, print the transformed position and orientation values for debugging

    Returns:
        transformed_position: numpy array of shape (3,) in organ coordinate system (millimeters)
        transformed_orientation: numpy array of shape (3,) with Euler angles in organ system (degrees)
    """
    # Get probe data from the end effector frame
    probe_data = env.unwrapped.scene["ee_frame"].data

    # Get probe position and remove environment origins offset
    # Raw tensor has shape (batch_size=1, num_envs=1, 3)
    probe_pos = probe_data.target_pos_w - env.unwrapped.scene.env_origins

    # Remove batch dimensions to get a simple position vector of shape (3,)
    probe_pos_flat = probe_pos.squeeze(0).squeeze(0)

    # Scale position from meters to millimeters
    probe_pos_flat = scale_points(probe_pos_flat, scale=scale)

    # Convert to homogeneous coordinates by adding a 1 as the 4th component
    # This allows for the application of the 4x4 transformation matrix
    pos_homogeneous = torch.cat([probe_pos_flat, torch.tensor([1.0], device=probe_pos.device)], dim=-1)

    # Apply 4x4 transformation matrix to convert to organ coordinate system
    # This handles both rotation and translation in one operation
    transformed_pos = transform_matrix.to(probe_pos.device) @ pos_homogeneous

    # Extract only the spatial coordinates (x, y, z), discarding homogeneous component
    transformed_pos = transformed_pos[:3]

    # Get probe orientation as quaternion [w, x, y, z] and remove batch dimensions
    # Raw tensor has shape (batch_size=1, num_envs=1, 4)
    probe_quat = probe_data.target_quat_w.squeeze(0).squeeze(0)  # Shape (4,)

    transformed_ori = ov_to_nifti_orientation(probe_quat.cpu().numpy())

    # Optional logging for debugging
    if log:
        print(f"Raw position (Isaac Sim, meters): {probe_pos_flat}")
        print(f"Transformed position (organ, mm): {transformed_pos}")
        print(f"Raw orientation (Isaac Sim, quat): {probe_quat}")
        print(f"Transformed orientation (organ, Euler): {transformed_ori}")

    # Return position as numpy array and orientation as Euler angles
    return transformed_pos.cpu().numpy(), transformed_ori
<<<<<<< HEAD


=======
>>>>>>> 2fafa9af
def get_np_images(env):
    """Get numpy images from the environment."""
    third_person_img = convert_dict_to_backend(env.unwrapped.scene["room_camera"].data.output, backend="numpy")["rgb"]
    third_person_img = third_person_img[0, :, :, :3].astype(np.uint8)

    wrist_img1 = convert_dict_to_backend(env.unwrapped.scene["wrist_camera"].data.output, backend="numpy")["rgb"]
    wrist_img1 = wrist_img1[0, :, :, :3].astype(np.uint8)

    return third_person_img, wrist_img1


def load_onnx_model(model_path):
    """Load the ACT ONNX model."""
    providers = ["CUDAExecutionProvider"] if ort.get_device() == "GPU" else ["CPUExecutionProvider"]
    print(f"Using providers: {providers}")
    # Create an InferenceSession with GPU support
    session = ort.InferenceSession(model_path, providers=providers)
    print(f"session using: {session.get_providers()}")
    return session<|MERGE_RESOLUTION|>--- conflicted
+++ resolved
@@ -8,10 +8,6 @@
 import torch
 from omni.isaac.lab.utils import convert_dict_to_backend
 from omni.isaac.lab.utils.math import compute_pose_error, quat_from_euler_xyz
-<<<<<<< HEAD
-=======
-from pynput import keyboard
->>>>>>> 2fafa9af
 from scipy.spatial.transform import Rotation
 
 
@@ -169,13 +165,8 @@
         rotation_matrix: Optional rotation matrix to convert from Omniverse to NIFTI coordinates.
             If None, the default rotation matrix will be used.
             The default rotation matrix performs the following axis mapping:
-<<<<<<< HEAD
             - x-axis maps to negative x-axis
             - y-axis maps to negative z-axis
-=======
-            - x-axis remains as x-axis
-            - y-axis maps to z-axis
->>>>>>> 2fafa9af
             - z-axis maps to negative y-axis
 
     Returns:
@@ -183,11 +174,7 @@
     """
     # Create rotation component of the transform matrix
     if rotation_matrix is None:
-<<<<<<< HEAD
         R = torch.tensor([[-1, 0, 0], [0, 0, -1], [0, -1, 0]], dtype=torch.float64)
-=======
-        R = torch.tensor([[1, 0, 0], [0, 0, -1], [0, 1, 0]], dtype=torch.float64)
->>>>>>> 2fafa9af
     else:
         R = rotation_matrix
 
@@ -235,22 +222,14 @@
     """
     # Set default values if not provided
     if ov_down_quat is None:
-<<<<<<< HEAD
         ov_down_quat = [0, 0, 1, 0]  # Omniverse "down" quaternion [w, x, y, z]
-=======
-        ov_down_quat = [0, 1, 0, 0]  # Omniverse "down" quaternion [w, x, y, z]
->>>>>>> 2fafa9af
 
     if organ_down_quat is None:
-        organ_down_quat = [-np.pi / 2, 0, 0]  # Organ "down" Euler angles [x, y, z]
+        organ_down_quat = [-np.pi / 2, -np.pi / 2, 0]  # Organ "down" Euler angles [x, y, z]
 
     # set default coordinate system transformation if not provided
     if rotation_matrix is None:
-<<<<<<< HEAD
         coord_transform = np.array([[-1, 0, 0], [0, 0, -1], [0, -1, 0]])
-=======
-        coord_transform = np.array([[1, 0, 0], [0, 0, -1], [0, 1, 0]])
->>>>>>> 2fafa9af
     else:
         coord_transform = rotation_matrix
 
@@ -339,18 +318,14 @@
 
     # Optional logging for debugging
     if log:
-        print(f"Raw position (Isaac Sim, meters): {probe_pos_flat}")
+        print(f"Raw position (Isaac Sim, mm): {probe_pos_flat}")
         print(f"Transformed position (organ, mm): {transformed_pos}")
         print(f"Raw orientation (Isaac Sim, quat): {probe_quat}")
         print(f"Transformed orientation (organ, Euler): {transformed_ori}")
 
     # Return position as numpy array and orientation as Euler angles
     return transformed_pos.cpu().numpy(), transformed_ori
-<<<<<<< HEAD
-
-
-=======
->>>>>>> 2fafa9af
+
 def get_np_images(env):
     """Get numpy images from the environment."""
     third_person_img = convert_dict_to_backend(env.unwrapped.scene["room_camera"].data.output, backend="numpy")["rgb"]

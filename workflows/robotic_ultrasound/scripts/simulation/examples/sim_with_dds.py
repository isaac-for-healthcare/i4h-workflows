--- conflicted
+++ resolved
@@ -13,18 +13,11 @@
 from dds.schemas.usp_info import UltraSoundProbeInfo
 from dds.subscriber import SubscriberWithQueue
 from omni.isaac.lab.app import AppLauncher
-<<<<<<< HEAD
-=======
-from simulation.environments.state_machine.act_policy.act_utils import get_np_images
->>>>>>> 2fafa9af
 from simulation.environments.state_machine.utils import (
     compute_relative_action,
     compute_transform_matrix,
     get_joint_states,
-<<<<<<< HEAD
     get_np_images,
-=======
->>>>>>> 2fafa9af
     get_probe_pos_ori,
     get_robot_obs,
 )
@@ -220,7 +213,6 @@
                 pub_data["probe_pos"], pub_data["probe_ori"] = get_probe_pos_ori(
                     env, transform_matrix=transform_matrix, scale=1000.0, log=True
                 )
-<<<<<<< HEAD
                 viz_r_cam_writer.write()
                 viz_w_cam_writer.write()
                 viz_pos_writer.write()
@@ -230,17 +222,6 @@
                     infer_r_cam_writer.write()
                     infer_w_cam_writer.write()
                     infer_pos_writer.write()
-=======
-                viz_r_cam_writer.write(0.1, 1.0)
-                viz_w_cam_writer.write(0.1, 1.0)
-                viz_pos_writer.write(0.1, 1.0)
-                viz_probe_pos_writer.write(0.1, 1.0)
-                if not action_plan:
-                    # publish the images and joint positions when run policy inference
-                    infer_r_cam_writer.write(0.1, 1.0)
-                    infer_w_cam_writer.write(0.1, 1.0)
-                    infer_pos_writer.write(0.1, 1.0)
->>>>>>> 2fafa9af
 
                     ret = None
                     while ret is None:

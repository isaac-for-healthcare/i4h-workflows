--- conflicted
+++ resolved
@@ -6,7 +6,6 @@
 
 import dearpygui.dearpygui as dpg
 import numpy as np
-<<<<<<< HEAD
 import rti.connextdds as dds
 from dds.schemas.camera_ctrl import CameraCtrlInput
 from dds.schemas.camera_info import CameraInfo
@@ -17,9 +16,6 @@
 from dds.schemas.usp_data import UltraSoundProbeData
 from dds.schemas.usp_info import UltraSoundProbeInfo
 from dds.subscriber import SubscriberWithCallback
-=======
-import rti.connextdds as dds  # noqa: F401
->>>>>>> 6ba62902
 from PIL import Image
 from simulation.configs.config import CameraConfig, Topic
 from simulation.utils.common import colorize_depth, get_exp_config, list_exp_configs
@@ -589,9 +585,5 @@
         dpg.destroy_context()
 
 
-<<<<<<< HEAD
 if __name__ == "__main__":
-    SimulatorApp.run_app()
-=======
-VisualizationApp.run_app()
->>>>>>> 6ba62902
+    VisualizationApp.run_app()
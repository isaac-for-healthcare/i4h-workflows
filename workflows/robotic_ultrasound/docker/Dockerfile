# syntax=docker/dockerfile:1.4

# SPDX-FileCopyrightText: Copyright (c) 2025 NVIDIA CORPORATION & AFFILIATES. All rights reserved.
# SPDX-License-Identifier: Apache-2.0

# Licensed under the Apache License, Version 2.0 (the "License");
# you may not use this file except in compliance with the License.
# You may obtain a copy of the License at

# http://www.apache.org/licenses/LICENSE-2.0

# Unless required by applicable law or agreed to in writing, software
# distributed under the License is distributed on an "AS IS" BASIS,
# WITHOUT WARRANTIES OR CONDITIONS OF ANY KIND, either express or implied.
# See the License for the specific language governing permissions and
# limitations under the License.

FROM nvcr.io/nvidia/isaac-lab:2.1.0
<<<<<<< HEAD
=======

# Apply patches to IsaacLab
COPY tools/env_setup/patches/events_random_texture.patch /tmp/
COPY tools/env_setup/patches/from_files_semantic_tags.patch /tmp/

RUN cd /workspace/isaaclab && \
    patch -p1 < /tmp/events_random_texture.patch && \
    patch -p1 < /tmp/from_files_semantic_tags.patch && \
    rm /tmp/events_random_texture.patch /tmp/from_files_semantic_tags.patch
>>>>>>> 0a0eb1fd

WORKDIR /workspace

# Fix livestream public endpoint address issue in 2.0.2/2.1.0
RUN sed -i '/--\/app\/livestream\/publicEndpointAddress=/d' /workspace/isaaclab/source/isaaclab/isaaclab/app/app_launcher.py

# Install uv using curl for openpi
RUN apt-get update && \
    apt-get install -y software-properties-common && \
    add-apt-repository ppa:ubuntu-toolchain-r/test && \
    apt-get update && \
    apt-get install -y \
        curl \
        openssh-client \
        cmake \
        wget \
        build-essential \
        pybind11-dev \
        lsb-release \
        libglib2.0-0 \
        libdbus-1-3 \
        libopengl0 \
        libxcb-keysyms1 \
        libxcb-cursor0 \
        ninja-build \
        libgl1-mesa-dev \
        ffmpeg \
        gcc-12 \
        g++-12 && \
    update-alternatives --install /usr/bin/gcc gcc /usr/bin/gcc-12 100 && \
    update-alternatives --install /usr/bin/g++ g++ /usr/bin/g++-12 100 && \
    mkdir -p ~/.ssh && ssh-keyscan github.com >> ~/.ssh/known_hosts

# Install CUDA 12.8

WORKDIR /tmp

RUN apt-get update && \
    wget https://developer.download.nvidia.com/compute/cuda/repos/ubuntu2204/x86_64/cuda-keyring_1.1-1_all.deb && \
    dpkg -i cuda-keyring_1.1-1_all.deb && \
    apt-get update && \
    apt-get -y install cuda-toolkit-12-8

ENV PATH=/usr/local/cuda-12.8/bin${PATH:+:${PATH}}
ENV LD_LIBRARY_PATH=/usr/local/cuda-12.8/lib64${LD_LIBRARY_PATH:+:${LD_LIBRARY_PATH}}

COPY tools/env_setup/install_lerobot.sh /tmp/env_setup/
COPY tools/env_setup/install_pi0.sh /tmp/env_setup/
COPY tools/env_setup/install_holoscan.sh /tmp/env_setup/
COPY tools/env_setup/install_robotic_us_ext.sh /tmp/env_setup/

COPY workflows/robotic_ultrasound/scripts /workspace/robotic_ultrasound/scripts

ENV PYTHON_EXECUTABLE=/workspace/isaaclab/_isaac_sim/python.sh

# # Set up the Simulation
RUN --mount=type=ssh \
    $PYTHON_EXECUTABLE -m pip install --no-deps \
        git+ssh://git@github.com/isaac-for-healthcare/i4h-asset-catalog.git@main && \
    $PYTHON_EXECUTABLE -m pip install \
        rti.connext==7.3.0 \
        pyrealsense2==2.55.1.6486 \
        toml==0.10.2 \
        dearpygui==2.0.0 \
        setuptools==75.8.0 \
        pydantic==2.10.6

RUN mkdir -p /workspace/third_party

RUN /tmp/env_setup/install_robotic_us_ext.sh /workspace/robotic_ultrasound/scripts/simulation

RUN /tmp/env_setup/install_lerobot.sh /workspace/third_party/lerobot

RUN /tmp/env_setup/install_pi0.sh /workspace/third_party/openpi

RUN /tmp/env_setup/install_holoscan.sh /workspace/robotic_ultrasound/scripts/holoscan_apps

COPY tools/env_setup/install_cosmos_transfer1.sh /tmp/env_setup/

COPY tools/env_setup/install_cudnn.sh /tmp/env_setup/

RUN /tmp/env_setup/install_cudnn.sh

RUN --mount=type=ssh \
    /tmp/env_setup/install_cosmos_transfer1.sh /workspace/third_party/cosmos-transfer1

WORKDIR /workspace/robotic_ultrasound/scripts

ENV PYTHONPATH=/workspace/robotic_ultrasound/scripts:/workspace/third_party/cosmos-transfer1

ENV RTI_LICENSE_FILE=/root/rti/rti_license.dat<|MERGE_RESOLUTION|>--- conflicted
+++ resolved
@@ -16,8 +16,6 @@
 # limitations under the License.
 
 FROM nvcr.io/nvidia/isaac-lab:2.1.0
-<<<<<<< HEAD
-=======
 
 # Apply patches to IsaacLab
 COPY tools/env_setup/patches/events_random_texture.patch /tmp/
@@ -27,7 +25,6 @@
     patch -p1 < /tmp/events_random_texture.patch && \
     patch -p1 < /tmp/from_files_semantic_tags.patch && \
     rm /tmp/events_random_texture.patch /tmp/from_files_semantic_tags.patch
->>>>>>> 0a0eb1fd
 
 WORKDIR /workspace
 

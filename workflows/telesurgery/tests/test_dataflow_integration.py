--- conflicted
+++ resolved
@@ -103,11 +103,7 @@
         time.sleep(20)
 
         # Check surgeon process log for evidence of received frames
-<<<<<<< HEAD
-        with open(self.surgeon_camera_log, encoding="utf-8") as f:
-=======
         with open(self.surgeon_camera_log, "r", encoding="utf-8") as f:
->>>>>>> 296870e8
             camera_log = f.read()
         self.assertIn("fps:", camera_log, "Camera data not received on surgeon side")
 
@@ -131,11 +127,7 @@
         time.sleep(10)
 
         # Check patient log for evidence of robot control command received
-<<<<<<< HEAD
-        with open(self.patient_log, encoding="utf-8") as f:
-=======
         with open(self.patient_log, "r", encoding="utf-8") as f:
->>>>>>> 296870e8
             patient_log = f.read()
         self.assertTrue(
             "Update (" in patient_log or "set_mira" in patient_log, "Robot control command not received on patient side"

# Telesurgery Workflow

![Telesurgery Workflow](../../docs/source/telesurgery_workflow.jpg)

## Table of Contents
- [System Requirements](#system-requirements)
- [Quick Start](#quick-start)
- [Running the Workflow](#running-the-workflow)
- [Licensing](#licensing)

## System Requirements

### Hardware Requirements
- Ubuntu 22.04
- NVIDIA GPU with compute capability 8.6 and 32GB of memory
   - GPUs without RT Cores, such as A100 and H100, are not supported
- 50GB of disk space

### Software Requirements
- NVIDIA Driver Version >= 555
- CUDA Version >= 12.6
- Python 3.10
- RTI DDS License

## Quick Start

### x86 & AARCH64 (IGX) Setup

1. **Set up a Docker environment with CUDA enabled (IGX only):**
   ```bash
   cd <path-to-i4h-workflows>
   xhost +
   workflows/telesurgery/docker/setup.sh run

   # Inside Docker
   workflows/telesurgery/docker/setup.sh init
   ```

2. **Set up the x86 environment with CUDA enabled:**
   ```bash
   cd <path-to-i4h-workflows>
   xhost +
   workflows/telesurgery/docker/setup.sh init
   ```

3. **Create and activate a [conda](https://www.anaconda.com/docs/getting-started/miniconda/install#quickstart-install-instructions) environment:**
   ```bash
   source ~/miniconda3/bin/activate
   conda create -n telesurgery python=3.10 -y
   conda activate telesurgery
   ```

4. **Run the setup script:**
   ```bash
   cd <path-to-i4h-workflows>
   bash tools/env_setup_telesurgery.sh
   ```
<<<<<<< HEAD
   > Make sure your public key is added to your GitHub account if authentication fails.
=======


> Make sure your public key is added to the github account if the git authentication fails.
>>>>>>> 59913879

### Obtain RTI DDS License

RTI DDS is the communication package used by all scripts. Please refer to the [DDS website](https://www.rti.com/products) for registration. You will need to obtain a license file and set the `RTI_LICENSE_FILE` environment variable to its path.

### NTP Server (Optional)

An NTP (Network Time Protocol) server provides accurate time information to clients over a computer network. NTP is designed to synchronize the clocks of computers to a reference time source, ensuring all devices on the network maintain the same time.

```bash
# Run your own NTP server in the background
docker run -d --name ntp-server --restart=always -p 123:123/udp cturra/ntp

# Check if it's running
docker logs ntp-server

# fix server ip in env.sh for NTP Server
export NTP_SERVER_HOST=<NTP server address>

# To stop the server
# docker stop ntp-server && docker rm ntp-server
```

### Environment Variables

Before running any scripts, set up the following environment variables:

1. **PYTHONPATH**: Set this to point to the **scripts** directory:
   ```bash
   export PYTHONPATH=<path-to-i4h-workflows>/workflows/telesurgery/scripts
   ```
   This ensures Python can find the modules under the [`scripts`](./scripts) directory.

2. **RTI_LICENSE_FILE**: Set this to point to your RTI DDS license file:
   ```bash
   export RTI_LICENSE_FILE=<path-to-rti-license-file>
   ```
   This is required for the DDS communication package to function properly.

3. **NDDS_DISCOVERY_PEERS**: Set this to the IP address receiving camera data:
   ```bash
   export NDDS_DISCOVERY_PEERS="surgeon IP address"
   ```
More recommended variables can be found in [env.sh](./scripts/env.sh).

## Running the Workflow

```bash
cd <path-to-i4h-workflows>/workflows/telesurgery/scripts
source env.sh  # Make sure all env variables are correctly set in env.sh

export PATIENT_IP=<patient IP address>
export SURGEON_IP=<surgeon IP address>
```
> Make sure the MIRA API Server is up and running (port: 8081) in the case of a physical world setup.

### [Option 1] Patient in Physical World _(x86 / aarch64)_

When running on IGX (aarch64), ensure you are in the Docker environment set up previously.

```bash
# Stream camera output
python patient/physical/camera.py --camera realsense --name room --width 1280 --height 720
python patient/physical/camera.py --camera cv2 --name robot --width 1920 --height 1080
```

### [Option 2] Patient in Simulation World _(x86)_

```bash
# Download the assets
export ISAAC_ASSET_SHA256_HASH=8e80faed126c533243f50bb01dca3dcf035e86b5bf567d622878866a8ef7f12d
i4h-asset-retrieve

python patient/simulation/main.py [--encoder nvc]
```

### Surgeon Connecting to Patient _(x86 / aarch64)_

```bash
<<<<<<< HEAD
# Capture robot camera stream
NDDS_DISCOVERY_PEERS=${PATIENT_IP} python surgeon/camera.py --name robot --width 1280 --height 720

# Capture room camera stream (optional)
NDDS_DISCOVERY_PEERS=${PATIENT_IP} python surgeon/camera.py --name room --width 1280 --height 720
=======
# capture robot camera stream
NDDS_DISCOVERY_PEERS=${PATIENT_IP} python surgeon/camera.py --name robot --width 1280 --height 720 [--decoder nvc]

# capture room camera stream (optional)
NDDS_DISCOVERY_PEERS=${PATIENT_IP} python surgeon/camera.py --name room --width 1280 --height 720 [--decoder nvc]
>>>>>>> 59913879

# Connect to gamepad controller and send commands to API Server
python surgeon/gamepad.py --api_host ${PATIENT_IP} --api_port 8081
```

<<<<<<< HEAD
=======
### Using H.264/HEVC Encoder/Decoder from NVIDIA Video Codec

Camera data can be streamed using either the H.264 or HEVC (H.265) codecs. To enable this for the Patient and Surgeon applications, use the `--encoder nvc` or `--decoder nvc` argument, respectively.

Encoding parameters can be customized in the Patient application using the `--encoder_params` argument, as shown below:

```bash
python patient/simulation/main.py --encoder nvc --encoder_params patient/nvc_encoder_params.json
```

#### Sample Encoding Parameters for the NVIDIA Video Codec

Here’s an example of encoding parameters in JSON format:

```json
{
    "codec": "H264", // Possible values: H264 or HEVC
    "preset": "P3", // Options include P3, P4, P5, P6, P7
    "bitrate": 10000000,
    "frame_rate": 60,
    "rate_control_mode": 1, // Options: 0 for Constant QP, 1 for Variable bitrate, 2 for Constant bitrate
    "multi_pass_encoding": 0 // Options: 0 to disable, 1 for Quarter resolution, 2 for Full resolution
}
```

> [!NOTE]
> H.264 or HEVC (H.265) codecs are available on x86 platform only.

>>>>>>> 59913879
### Important Notes
1. You may need to run multiple scripts simultaneously in different terminals or run in background (in case of docker)
2. A typical setup requires multiple terminals running:
   - Patient: Camera1, Camera2, Controller, etc.
   - Surgeon: Camera1, Camera2, Controller, etc.

If you encounter issues not covered in the notes above, please check the documentation for each component or open a new issue on GitHub.

## Licensing

By using the Telesurgery workflow and NVIDIA Video Codec, you are implicitly agreeing to the [NVIDIA Software License Agreement](https://www.nvidia.com/en-us/agreements/enterprise-software/nvidia-software-license-agreement/) and [NVIDIA Software Developer License Agreement](https://developer.download.nvidia.com/designworks/DesignWorks_SDKs_Samples_Tools_License_distrib_use_rights_2017_06_13.pdf?t=eyJscyI6InJlZiIsImxzZCI6IlJFRi1zZWFyY2guYnJhdmUuY29tLyJ9). If you do not agree to the EULA, do not run this container.<|MERGE_RESOLUTION|>--- conflicted
+++ resolved
@@ -55,13 +55,8 @@
    cd <path-to-i4h-workflows>
    bash tools/env_setup_telesurgery.sh
    ```
-<<<<<<< HEAD
-   > Make sure your public key is added to your GitHub account if authentication fails.
-=======
-
 
 > Make sure your public key is added to the github account if the git authentication fails.
->>>>>>> 59913879
 
 ### Obtain RTI DDS License
 
@@ -140,35 +135,14 @@
 
 ### Surgeon Connecting to Patient _(x86 / aarch64)_
 
-```bash
-<<<<<<< HEAD
-# Capture robot camera stream
-NDDS_DISCOVERY_PEERS=${PATIENT_IP} python surgeon/camera.py --name robot --width 1280 --height 720
-
-# Capture room camera stream (optional)
-NDDS_DISCOVERY_PEERS=${PATIENT_IP} python surgeon/camera.py --name room --width 1280 --height 720
-=======
 # capture robot camera stream
 NDDS_DISCOVERY_PEERS=${PATIENT_IP} python surgeon/camera.py --name robot --width 1280 --height 720 [--decoder nvc]
 
 # capture room camera stream (optional)
 NDDS_DISCOVERY_PEERS=${PATIENT_IP} python surgeon/camera.py --name room --width 1280 --height 720 [--decoder nvc]
->>>>>>> 59913879
 
 # Connect to gamepad controller and send commands to API Server
 python surgeon/gamepad.py --api_host ${PATIENT_IP} --api_port 8081
-```
-
-<<<<<<< HEAD
-=======
-### Using H.264/HEVC Encoder/Decoder from NVIDIA Video Codec
-
-Camera data can be streamed using either the H.264 or HEVC (H.265) codecs. To enable this for the Patient and Surgeon applications, use the `--encoder nvc` or `--decoder nvc` argument, respectively.
-
-Encoding parameters can be customized in the Patient application using the `--encoder_params` argument, as shown below:
-
-```bash
-python patient/simulation/main.py --encoder nvc --encoder_params patient/nvc_encoder_params.json
 ```
 
 #### Sample Encoding Parameters for the NVIDIA Video Codec
@@ -189,7 +163,6 @@
 > [!NOTE]
 > H.264 or HEVC (H.265) codecs are available on x86 platform only.
 
->>>>>>> 59913879
 ### Important Notes
 1. You may need to run multiple scripts simultaneously in different terminals or run in background (in case of docker)
 2. A typical setup requires multiple terminals running:

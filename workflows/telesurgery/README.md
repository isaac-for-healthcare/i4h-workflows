# Telesurgery Workflow

![Telesurgery Workflow](../../docs/source/telesurgery_workflow.jpg)
The Telesurgery Workflow is a cutting-edge solution designed for healthcare professionals and researchers working in the field of remote surgical procedures. This workflow provides a comprehensive framework for enabling and analyzing remote surgical operations, leveraging NVIDIA's advanced GPU capabilities to ensure real-time, high-fidelity surgical interactions across distances. It enables surgeons to perform complex procedures remotely, researchers to develop new telemedicine techniques, and medical institutions to expand their reach to underserved areas. By offering a robust platform for remote surgical operations, this workflow helps improve healthcare accessibility, reduce geographical barriers to specialized care, and advance the field of telemedicine.


- [Telesurgery Workflow](#telesurgery-workflow)
  - [Prerequisites](#prerequisites)
    - [System Requirements](#system-requirements)
    - [Common Setup](#common-setup)
  - [Running the System](#running-the-system)
    - [Real World Environment](#real-world-environment)
    - [Simulation Environment](#simulation-environment)
  - [Advanced Configuration](#advanced-configuration)
    - [NTP Server Setup](#ntp-server-setup)
    - [NVIDIA Video Codec Configuration](#advanced-nvidia-video-codec-configuration)
  - [Troubleshooting](#troubleshooting)
    - [Common Issues](#common-issues)
  - [Licensing](#licensing)

<<<<<<< HEAD

## Prerequisites

### System Requirements

#### Hardware Requirements
- Ubuntu >= 22.04
- NVIDIA GPU with compute capability 8.6 and 8GB of memory
   - GPUs without RT Cores, such as A100 and H100, are not supported
- 50GB of disk space
- XBOX Controller or Haply Inverse 3.


#### Software Requirements
- [NVIDIA Driver Version >= 570](https://developer.nvidia.com/cuda-downloads)
- [CUDA Version >= 12.8](https://developer.nvidia.com/cuda-downloads)
- Python 3.10
- [RTI DDS License](https://www.rti.com/free-trial)
- [Docker](https://docs.docker.com/engine/install/) 28.0.4+
- [NVIDIA Container Toolkit](https://docs.nvidia.com/datacenter/cloud-native/container-toolkit/latest/install-guide.html) 1.17.5+

### Common Setup

#### 1. RTI DDS License Setup
```bash
export RTI_LICENSE_FILE=<full-path-to-rti-license-file>
# for example
export RTI_LICENSE_FILE=/home/username/rti/rti_license.dat
```

> [!Note]
> RTI DDS is the common communication package for all scripts. Please refer to [DDS website](https://www.rti.com/products) for registration. You will need to obtain a license file and set the `RTI_LICENSE_FILE` environment variable to its path.

#### 2. Environment Configuration
When running the Patient and the Surgeon applications on separate systems, export the following environment variables:

```bash
export PATIENT_IP="<IP Address of the system running the Patient application>"
export SURGEON_IP="<IP Address of the system running the Surgeon application>"

# Export the following for NTP Server (Optional)
export NTP_SERVER_HOST="<IP Address of the NTP Server>"
export NTP_SERVER_PORT="123"
```

> [!Note]
> For NTP settings and variables, refer to the [NTP (Network Time Protocol) Server](#ntp-server-setup) section for additional details.

## Running the System

### Real World Environment

#### 1. Build Environment
```bash
cd <path-to-i4h-workflows>
workflows/telesurgery/docker/real.sh build
```

#### 2. Running Applications

##### Patient Application
```bash
# Start the Docker Container
workflows/telesurgery/docker/real.sh run

# Using imx274 Camera (via HSB)
python patient/physical/camera.py --camera imx274 --name robot --width 1920 --height 1080 --framerate 60

# Using RealSense Camera with NVIDIA H.264 Encoder
python patient/physical/camera.py --camera realsense --name room --width 1280 --height 720 --framerate 30

# Using CV2 Camera with NVIDIA H.264 Encoder
python patient/physical/camera.py --camera cv2 --name robot --width 1920 --height 1080 --framerate 30 --device_idx 0

# Using RealSense Camera with NVJPEG Encoder
python patient/physical/camera.py --camera realsense --name room --width 1280 --height 720 --framerate 30 --encoder nvjpeg

# Using CV2 Camera with NVJPEG Encoder
python patient/physical/camera.py --camera cv2 --name robot --width 1920 --height 1080 --framerate 30 --encoder nvjpeg
=======

## Prerequisites

### System Requirements

#### Hardware Requirements
- Ubuntu >= 22.04
- NVIDIA GPU with compute capability 8.6 and 8GB of memory
   - GPUs without RT Cores, such as A100 and H100, are not supported
- 50GB of disk space
- XBOX Controller or Haply Inverse 3.


#### Software Requirements
- [NVIDIA Driver Version >= 570](https://developer.nvidia.com/cuda-downloads)
- [CUDA Version >= 12.8](https://developer.nvidia.com/cuda-downloads)
- Python 3.10
- [RTI DDS License](https://www.rti.com/free-trial)
- [Docker](https://docs.docker.com/engine/install/) 28.0.4+
- [NVIDIA Container Toolkit](https://docs.nvidia.com/datacenter/cloud-native/container-toolkit/latest/install-guide.html) 1.17.5+

### Common Setup

#### 1. RTI DDS License Setup
```bash
export RTI_LICENSE_FILE=<full-path-to-rti-license-file>
# for example
export RTI_LICENSE_FILE=/home/username/rti/rti_license.dat
```

> [!Note]
> RTI DDS is the common communication package for all scripts. Please refer to [DDS website](https://www.rti.com/products) for registration. You will need to obtain a license file and set the `RTI_LICENSE_FILE` environment variable to its path.

#### 2. Environment Configuration
When running the Patient and the Surgeon applications on separate systems, export the following environment variables:

```bash
export PATIENT_IP="<IP Address of the system running the Patient application>"
export SURGEON_IP="<IP Address of the system running the Surgeon application>"

# Export the following for NTP Server (Optional)
export NTP_SERVER_HOST="<IP Address of the NTP Server>"
export NTP_SERVER_PORT="123"
```

> [!Note]
> For NTP settings and variables, refer to the [NTP (Network Time Protocol) Server](#ntp-server-setup) section for additional details.

## Running the System

### Real World Environment

#### 1. Build Environment
```bash
cd <path-to-i4h-workflows>
workflows/telesurgery/docker/real.sh build
```

#### 2. Running Applications

##### Patient Application
```bash
# Start the Docker Container
workflows/telesurgery/docker/real.sh run

# Using RealSense Camera with NVIDIA H.264 Encoder
python patient/physical/camera.py --camera realsense --name room --width 1280 --height 720

# Using CV2 Camera with NVIDIA H.264 Encoder
python patient/physical/camera.py --camera cv2 --name robot --width 1920 --height 1080

# Using RealSense Camera with NVJPEG Encoder
python patient/physical/camera.py --camera realsense --name room --width 1280 --height 720 --encoder nvjpeg

# Using CV2 Camera with NVJPEG Encoder
python patient/physical/camera.py --camera cv2 --name robot --width 1920 --height 1080 --encoder nvjpeg
>>>>>>> 296870e8
```

##### Surgeon Application
```bash
# Start the Docker Container
workflows/telesurgery/docker/real.sh run

# Start the Surgeon Application with NVIDIA H.264 Decoder
<<<<<<< HEAD
python surgeon/camera.py --name robot 2> /dev/null

# Run the Surgeon Application with NVJPEG Decoder
python surgeon/camera.py --name [robot|room] --decoder nvjpeg
=======
python surgeon/camera.py --name [robot|room] --width 1280 --height 720 2> /dev/null

# Run the Surgeon Application with NVJPEG Decoder
python surgeon/camera.py --name [robot|room] --width 1280 --height 720 --decoder nvjpeg
>>>>>>> 296870e8
```

##### Gamepad Controller Application
```bash
# Start the Docker Container
workflows/telesurgery/docker/real.sh run

# Run the Gamepad Controller Application
python surgeon/gamepad.py --api_host ${PATIENT_IP} --api_port 8081
```

### Simulation Environment

#### 1. Build Environment
```bash
cd <path-to-i4h-workflows>
workflows/telesurgery/docker/sim.sh build
```

#### 2. Running Applications

##### Patient Application
```bash
# Start the Docker Container
workflows/telesurgery/docker/sim.sh run
<<<<<<< HEAD

# Start the Patient Application with NVIDIA H.264 Encoder
python patient/simulation/main.py

=======

# Start the Patient Application with NVIDIA H.264 Encoder
python patient/simulation/main.py

>>>>>>> 296870e8
# Start the Patient Application with NVJPEG Encoder
python patient/simulation/main.py --encoder nvjpeg
```

##### Surgeon Application
```bash
# Start the Docker Container
workflows/telesurgery/docker/sim.sh run
<<<<<<< HEAD

# Start the Surgeon Application with NVIDIA H.264 Decoder
python surgeon/camera.py --name robot --width 1280 --height 720 2> /dev/null

# Run the Surgeon Application with NVJPEG Decoder
python surgeon/camera.py --name robot --width 1280 --height 720 --decoder nvjpeg
```

=======

# Start the Surgeon Application with NVIDIA H.264 Decoder
python surgeon/camera.py --name robot --width 1280 --height 720 2> /dev/null

# Run the Surgeon Application with NVJPEG Decoder
python surgeon/camera.py --name robot --width 1280 --height 720 --decoder nvjpeg
```

>>>>>>> 296870e8
##### Gamepad Controller Application
```bash
# Start the Docker Container
workflows/telesurgery/docker/sim.sh run

# Run the Gamepad Controller Application
python surgeon/gamepad.py --api_host ${PATIENT_IP} --api_port 8081
```

## Advanced Configuration
<<<<<<< HEAD

### NTP Server Setup
An NTP (Network Time Protocol) server provides accurate time information to clients over a computer network. NTP is designed to synchronize the clocks of computers to a reference time source, ensuring all devices on the network maintain the same time.

```bash
# Run your own NTP server in the background
docker run -d --name ntp-server --restart=always -p 123:123/udp cturra/ntp

# Check if it's running
docker logs ntp-server

=======

### NTP Server Setup
An NTP (Network Time Protocol) server provides accurate time information to clients over a computer network. NTP is designed to synchronize the clocks of computers to a reference time source, ensuring all devices on the network maintain the same time.

```bash
# Run your own NTP server in the background
docker run -d --name ntp-server --restart=always -p 123:123/udp cturra/ntp

# Check if it's running
docker logs ntp-server

>>>>>>> 296870e8
# fix server ip in env.sh for NTP Server
export NTP_SERVER_HOST=<NTP server address>

# To stop the server
docker stop ntp-server && docker rm ntp-server
```

### Advanced NVIDIA Video Codec Configuration

The applications streams H.264 by default using NVIDIA Video Codec. Additional encoding parameters can be customized in the Patient application using the `--encoder_params` argument:

```bash
python patient/simulation/main.py --encoder nvc --encoder_params patient/nvc_encoder_params.json
```

#### Sample Encoding Parameters

Here's an example of encoding parameters in JSON format:

```json
{
    "codec": "H264", // Possible values: H264 or HEVC
    "preset": "P3", // Options include P3, P4, P5, P6, P7
    "bitrate": 10000000,
    "frame_rate": 60,
    "rate_control_mode": 1, // Options: 0 for Constant QP, 1 for Variable bitrate, 2 for Constant bitrate
    "multi_pass_encoding": 0 // Options: 0 to disable, 1 for Quarter resolution, 2 for Full resolution
}
```

### Advanced NVJPEG Configuration

Adjust the quality of encoded frames using the NVJPEG encoder by editing the [nvjpeg_encoder_params.json](./scripts/patient/nvjpeg_encoder_params.json) file. Simply change the quality parameter to a value between 1 and 100:
<<<<<<< HEAD

```json
{
    "quality": 90
}
```

## Troubleshooting

### Common Issues

=======

```json
{
    "quality": 90
}
```

## Troubleshooting

### Common Issues

>>>>>>> 296870e8
#### Docker Build Error
Q: I get the following error when building the Docker image:
```bash
ERROR: invalid empty ssh agent socket: make sure SSH_AUTH_SOCK is set
```

A: Start the ssh-agent
```bash
eval "$(ssh-agent -s)" && ssh-add
```
#### Unable to launch the applications when using NVIDIA Video Codec

Q: I'm getting an error when I start the application with the NVIDIA Video Codec.

```BASH
[error] [nv_video_encoder.cpp:101] Failed to create encoder: LoadNvEncApi : Current Driver Version does not support this NvEncodeAPI version, please upgrade driver at /workspace/holohub/build/nvidia_video_codec/_deps/nvc_sdk/NvEncoder/NvEncoder.cpp:82
```

**A:** NVIDIA Video Codec requires CUDA version 12 (driver version 570.0) or later. Check out the [NVIDIA Video Codec System Requirements](https://developer.nvidia.com/nvidia-video-codec-sdk/download) section for more details. **


#### Update CUDA Driver on IGX
```bash
# ssh to igx-host to run the following commands
sudo systemctl isolate multi-user

sudo apt purge nvidia-kernel-*
sudo add-apt-repository ppa:graphics-drivers/ppa
sudo apt update

sudo apt-get -y install linux-headers-nvidia-tegra aptitude
sudo aptitude install nvidia-driver-570-open # Resolve any conflicts

# hard reboot igx (soft reboot may not work)
```

## Licensing

By using the Telesurgery workflow and NVIDIA Video Codec, you are implicitly agreeing to the [NVIDIA Software License Agreement](https://www.nvidia.com/en-us/agreements/enterprise-software/nvidia-software-license-agreement/) and [NVIDIA Software Developer License Agreement](https://developer.download.nvidia.com/designworks/DesignWorks_SDKs_Samples_Tools_License_distrib_use_rights_2017_06_13.pdf?t=eyJscyI6InJlZiIsImxzZCI6IlJFRi1zZWFyY2guYnJhdmUuY29tLyJ9). If you do not agree to the EULA, do not run this container.<|MERGE_RESOLUTION|>--- conflicted
+++ resolved
@@ -18,7 +18,6 @@
     - [Common Issues](#common-issues)
   - [Licensing](#licensing)
 
-<<<<<<< HEAD
 
 ## Prerequisites
 
@@ -84,117 +83,29 @@
 # Start the Docker Container
 workflows/telesurgery/docker/real.sh run
 
-# Using imx274 Camera (via HSB)
+# Using imx274 Camera (via HSB) with NVIDIA H.264 Encoder
 python patient/physical/camera.py --camera imx274 --name robot --width 1920 --height 1080 --framerate 60
+
+# Using CV2 Camera with NVIDIA H.264 Encoder
+python patient/physical/camera.py --camera cv2 --name robot --width 1920 --height 1080 --framerate 30 --device_idx 0
 
 # Using RealSense Camera with NVIDIA H.264 Encoder
 python patient/physical/camera.py --camera realsense --name room --width 1280 --height 720 --framerate 30
 
-# Using CV2 Camera with NVIDIA H.264 Encoder
-python patient/physical/camera.py --camera cv2 --name robot --width 1920 --height 1080 --framerate 30 --device_idx 0
-
 # Using RealSense Camera with NVJPEG Encoder
 python patient/physical/camera.py --camera realsense --name room --width 1280 --height 720 --framerate 30 --encoder nvjpeg
-
-# Using CV2 Camera with NVJPEG Encoder
-python patient/physical/camera.py --camera cv2 --name robot --width 1920 --height 1080 --framerate 30 --encoder nvjpeg
-=======
-
-## Prerequisites
-
-### System Requirements
-
-#### Hardware Requirements
-- Ubuntu >= 22.04
-- NVIDIA GPU with compute capability 8.6 and 8GB of memory
-   - GPUs without RT Cores, such as A100 and H100, are not supported
-- 50GB of disk space
-- XBOX Controller or Haply Inverse 3.
-
-
-#### Software Requirements
-- [NVIDIA Driver Version >= 570](https://developer.nvidia.com/cuda-downloads)
-- [CUDA Version >= 12.8](https://developer.nvidia.com/cuda-downloads)
-- Python 3.10
-- [RTI DDS License](https://www.rti.com/free-trial)
-- [Docker](https://docs.docker.com/engine/install/) 28.0.4+
-- [NVIDIA Container Toolkit](https://docs.nvidia.com/datacenter/cloud-native/container-toolkit/latest/install-guide.html) 1.17.5+
-
-### Common Setup
-
-#### 1. RTI DDS License Setup
-```bash
-export RTI_LICENSE_FILE=<full-path-to-rti-license-file>
-# for example
-export RTI_LICENSE_FILE=/home/username/rti/rti_license.dat
-```
-
-> [!Note]
-> RTI DDS is the common communication package for all scripts. Please refer to [DDS website](https://www.rti.com/products) for registration. You will need to obtain a license file and set the `RTI_LICENSE_FILE` environment variable to its path.
-
-#### 2. Environment Configuration
-When running the Patient and the Surgeon applications on separate systems, export the following environment variables:
-
-```bash
-export PATIENT_IP="<IP Address of the system running the Patient application>"
-export SURGEON_IP="<IP Address of the system running the Surgeon application>"
-
-# Export the following for NTP Server (Optional)
-export NTP_SERVER_HOST="<IP Address of the NTP Server>"
-export NTP_SERVER_PORT="123"
-```
-
-> [!Note]
-> For NTP settings and variables, refer to the [NTP (Network Time Protocol) Server](#ntp-server-setup) section for additional details.
-
-## Running the System
-
-### Real World Environment
-
-#### 1. Build Environment
-```bash
-cd <path-to-i4h-workflows>
-workflows/telesurgery/docker/real.sh build
-```
-
-#### 2. Running Applications
-
-##### Patient Application
+```
+
+##### Surgeon Application
 ```bash
 # Start the Docker Container
 workflows/telesurgery/docker/real.sh run
 
-# Using RealSense Camera with NVIDIA H.264 Encoder
-python patient/physical/camera.py --camera realsense --name room --width 1280 --height 720
-
-# Using CV2 Camera with NVIDIA H.264 Encoder
-python patient/physical/camera.py --camera cv2 --name robot --width 1920 --height 1080
-
-# Using RealSense Camera with NVJPEG Encoder
-python patient/physical/camera.py --camera realsense --name room --width 1280 --height 720 --encoder nvjpeg
-
-# Using CV2 Camera with NVJPEG Encoder
-python patient/physical/camera.py --camera cv2 --name robot --width 1920 --height 1080 --encoder nvjpeg
->>>>>>> 296870e8
-```
-
-##### Surgeon Application
-```bash
-# Start the Docker Container
-workflows/telesurgery/docker/real.sh run
-
 # Start the Surgeon Application with NVIDIA H.264 Decoder
-<<<<<<< HEAD
-python surgeon/camera.py --name robot 2> /dev/null
-
-# Run the Surgeon Application with NVJPEG Decoder
-python surgeon/camera.py --name [robot|room] --decoder nvjpeg
-=======
-python surgeon/camera.py --name [robot|room] --width 1280 --height 720 2> /dev/null
+python surgeon/camera.py --name robot --width 1280 --height 720 2> /dev/null
 
 # Run the Surgeon Application with NVJPEG Decoder
 python surgeon/camera.py --name [robot|room] --width 1280 --height 720 --decoder nvjpeg
->>>>>>> 296870e8
 ```
 
 ##### Gamepad Controller Application
@@ -220,17 +131,10 @@
 ```bash
 # Start the Docker Container
 workflows/telesurgery/docker/sim.sh run
-<<<<<<< HEAD
 
 # Start the Patient Application with NVIDIA H.264 Encoder
 python patient/simulation/main.py
 
-=======
-
-# Start the Patient Application with NVIDIA H.264 Encoder
-python patient/simulation/main.py
-
->>>>>>> 296870e8
 # Start the Patient Application with NVJPEG Encoder
 python patient/simulation/main.py --encoder nvjpeg
 ```
@@ -239,7 +143,6 @@
 ```bash
 # Start the Docker Container
 workflows/telesurgery/docker/sim.sh run
-<<<<<<< HEAD
 
 # Start the Surgeon Application with NVIDIA H.264 Decoder
 python surgeon/camera.py --name robot --width 1280 --height 720 2> /dev/null
@@ -248,16 +151,6 @@
 python surgeon/camera.py --name robot --width 1280 --height 720 --decoder nvjpeg
 ```
 
-=======
-
-# Start the Surgeon Application with NVIDIA H.264 Decoder
-python surgeon/camera.py --name robot --width 1280 --height 720 2> /dev/null
-
-# Run the Surgeon Application with NVJPEG Decoder
-python surgeon/camera.py --name robot --width 1280 --height 720 --decoder nvjpeg
-```
-
->>>>>>> 296870e8
 ##### Gamepad Controller Application
 ```bash
 # Start the Docker Container
@@ -268,7 +161,6 @@
 ```
 
 ## Advanced Configuration
-<<<<<<< HEAD
 
 ### NTP Server Setup
 An NTP (Network Time Protocol) server provides accurate time information to clients over a computer network. NTP is designed to synchronize the clocks of computers to a reference time source, ensuring all devices on the network maintain the same time.
@@ -280,19 +172,6 @@
 # Check if it's running
 docker logs ntp-server
 
-=======
-
-### NTP Server Setup
-An NTP (Network Time Protocol) server provides accurate time information to clients over a computer network. NTP is designed to synchronize the clocks of computers to a reference time source, ensuring all devices on the network maintain the same time.
-
-```bash
-# Run your own NTP server in the background
-docker run -d --name ntp-server --restart=always -p 123:123/udp cturra/ntp
-
-# Check if it's running
-docker logs ntp-server
-
->>>>>>> 296870e8
 # fix server ip in env.sh for NTP Server
 export NTP_SERVER_HOST=<NTP server address>
 
@@ -326,7 +205,6 @@
 ### Advanced NVJPEG Configuration
 
 Adjust the quality of encoded frames using the NVJPEG encoder by editing the [nvjpeg_encoder_params.json](./scripts/patient/nvjpeg_encoder_params.json) file. Simply change the quality parameter to a value between 1 and 100:
-<<<<<<< HEAD
 
 ```json
 {
@@ -338,19 +216,6 @@
 
 ### Common Issues
 
-=======
-
-```json
-{
-    "quality": 90
-}
-```
-
-## Troubleshooting
-
-### Common Issues
-
->>>>>>> 296870e8
 #### Docker Build Error
 Q: I get the following error when building the Docker image:
 ```bash

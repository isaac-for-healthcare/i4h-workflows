--- conflicted
+++ resolved
@@ -28,80 +28,10 @@
         all_tests_passed = True
         tests_dir = os.path.join(project_root, "tests")
         print(f"Looking for tests in {tests_dir}")
-<<<<<<< HEAD
-        for name in os.listdir(tests_dir):
-            test_dir = os.path.join(tests_dir, name)
-            if os.path.isdir(test_dir):
-                for test_file in os.listdir(test_dir):
-                    if test_file.startswith("test_") and test_file.endswith(".py"):
-                        test_path = os.path.join(test_dir, test_file)
-                        test_name = os.path.basename(test_path).replace(".py", "")
-                        print(f"\nRunning test: {test_path}")
-
-                        # add project root to pythonpath
-                        env = os.environ.copy()
-                        pythonpath = [os.path.join(project_root, "scripts"), tests_dir]
-
-                        if "PYTHONPATH" in env:
-                            env["PYTHONPATH"] = ":".join(pythonpath) + ":" + env["PYTHONPATH"]
-                        else:
-                            env["PYTHONPATH"] = ":".join(pythonpath)
-
-                        # Check if this test needs a virtual display
-                        if test_name in XVFB_TEST_CASES:  # virtual display for GUI tests
-                            cmd = [
-                                "xvfb-run",
-                                "-a",
-                                sys.executable,
-                                "-m",
-                                "coverage",
-                                "run",
-                                "--parallel-mode",
-                                "-m",
-                                "unittest",
-                                test_path,
-                            ]
-                        # TODO: remove this as integration tests
-                        elif "test_sim_with_dds" in test_path or "test_pi0" in test_path:
-                            continue
-                        else:
-                            cmd = [
-                                sys.executable,
-                                "-m",
-                                "coverage",
-                                "run",
-                                "--parallel-mode",
-                                "-m",
-                                "unittest",
-                                test_path,
-                            ]
-
-                        process = subprocess.Popen(
-                            cmd, env=env, stdout=subprocess.PIPE, stderr=subprocess.PIPE, text=True
-                        )
-                        stdout, stderr = process.communicate()
-
-                        # Filter out extension loading messages
-                        filtered_stdout = "\n".join(
-                            [line for line in stdout.split("\n") if not ("[ext:" in line and "startup" in line)]
-                        )
-                        filtered_stderr = "\n".join(
-                            [line for line in stderr.split("\n") if not ("[ext:" in line and "startup" in line)]
-                        )
-
-                        # Print filtered output
-                        if filtered_stdout.strip():
-                            print(filtered_stdout)
-                        if filtered_stderr.strip():
-                            print(filtered_stderr)
-
-                        result = process
-                        if result.returncode != 0:
-                            all_tests_passed = False
-=======
         tests = get_tests(tests_dir)
-
+            
         for test_path in tests:
+            test_name = os.path.basename(test_path).replace(".py", "")
             print(f"\nRunning test: {test_path}")
 
             # add project root to pythonpath
@@ -113,7 +43,8 @@
             else:
                 env["PYTHONPATH"] = ":".join(pythonpath)
 
-            if "test_visualization" in test_path:  # virtual display for GUI tests
+            # Check if this test needs a virtual display
+            if test_name in XVFB_TEST_CASES:  # virtual display for GUI tests
                 cmd = [
                     "xvfb-run",
                     "-a",
@@ -163,7 +94,6 @@
             result = process
             if result.returncode != 0:
                 all_tests_passed = False
->>>>>>> 1292aa0b
 
         # combine coverage results
         subprocess.run([sys.executable, "-m", "coverage", "combine"])

import os
import subprocess
import sys
import traceback

PROJECT_ROOTS = [
    "workflows/robotic_ultrasound",
]


def run_tests_with_coverage(project_root):
    """Run all unittest cases with coverage reporting"""
    try:
        # TODO: add license file to secrets
<<<<<<< HEAD
        os.environ["RTI_LICENSE_FILE"] = os.path.join(os.getcwd(), project_root, "scripts/dds/rti_license.dat")
=======
        os.environ["RTI_LICENSE_FILE"] = os.path.join(os.getcwd(), project_root, "scripts/rti_dds/rti_license.dat")
>>>>>>> 6ba62902
        all_tests_passed = True
        tests_dir = os.path.join(project_root, "tests")

        print(f"Looking for tests in {tests_dir}")
        for name in os.listdir(tests_dir):
            test_dir = os.path.join(tests_dir, name)
            if os.path.isdir(test_dir):
                for test_file in os.listdir(test_dir):
                    if test_file.startswith("test_") and test_file.endswith(".py"):
                        test_path = os.path.join(test_dir, test_file)
                        print(f"\nRunning test: {test_path}")

                        # add project root to pythonpath
                        env = os.environ.copy()
                        pythonpath = [os.path.join(project_root, "scripts"), tests_dir]

                        if "PYTHONPATH" in env:
                            env["PYTHONPATH"] = ":".join(pythonpath) + ":" + env["PYTHONPATH"]
                        else:
                            env["PYTHONPATH"] = ":".join(pythonpath)

                        if "test_ov_visualization" in test_path:  # virtual display for GUI tests
                            cmd = [
                                "xvfb-run",
                                "-a",
                                sys.executable,
                                "-m",
                                "coverage",
                                "run",
                                "--parallel-mode",
                                "-m",
                                "unittest",
                                test_path,
                            ]
                        else:
                            cmd = [
                                sys.executable,
                                "-m",
                                "coverage",
                                "run",
                                "--parallel-mode",
                                "-m",
                                "unittest",
                                test_path,
                            ]

                        process = subprocess.Popen(
                            cmd, env=env, stdout=subprocess.PIPE, stderr=subprocess.PIPE, text=True
                        )
                        stdout, stderr = process.communicate()

                        # Filter out extension loading messages
                        filtered_stdout = "\n".join(
                            [line for line in stdout.split("\n") if not ("[ext:" in line and "startup" in line)]
                        )
                        filtered_stderr = "\n".join(
                            [line for line in stderr.split("\n") if not ("[ext:" in line and "startup" in line)]
                        )

                        # Print filtered output
                        if filtered_stdout.strip():
                            print(filtered_stdout)
                        if filtered_stderr.strip():
                            print(filtered_stderr)

                        result = process
                        if result.returncode != 0:
                            all_tests_passed = False

        # combine coverage results
        subprocess.run([sys.executable, "-m", "coverage", "combine"])

        print("\nCoverage Report:")
        subprocess.run([sys.executable, "-m", "coverage", "report", "--show-missing"])

        # Generate HTML report
        subprocess.run([sys.executable, "-m", "coverage", "html", "-d", os.path.join(project_root, "htmlcov")])
        print(f"\nDetailed HTML coverage report generated in '{project_root}/htmlcov'")

        # Return appropriate exit code
        if all_tests_passed:
            print("All tests passed")
            return 0
        else:
            print("Some tests failed")
            return 1

    except Exception as e:
        print(f"Error running tests: {e}")
        print(traceback.format_exc())
        return 1


if __name__ == "__main__":
    exit_code = 0
    for project_root in PROJECT_ROOTS:
        result = run_tests_with_coverage(project_root)
        if result != 0:
            exit_code = result
    sys.exit(exit_code)<|MERGE_RESOLUTION|>--- conflicted
+++ resolved
@@ -12,11 +12,7 @@
     """Run all unittest cases with coverage reporting"""
     try:
         # TODO: add license file to secrets
-<<<<<<< HEAD
         os.environ["RTI_LICENSE_FILE"] = os.path.join(os.getcwd(), project_root, "scripts/dds/rti_license.dat")
-=======
-        os.environ["RTI_LICENSE_FILE"] = os.path.join(os.getcwd(), project_root, "scripts/rti_dds/rti_license.dat")
->>>>>>> 6ba62902
         all_tests_passed = True
         tests_dir = os.path.join(project_root, "tests")
 

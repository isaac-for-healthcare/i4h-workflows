--- conflicted
+++ resolved
@@ -54,11 +54,7 @@
 echo "Installing IsaacSim..."
 pip install 'isaacsim[all,extscache]==4.5.0' \
     rti.connext==7.3.0 pyrealsense2==2.55.1.6486 toml==0.10.2 dearpygui==2.0.0 \
-<<<<<<< HEAD
-    git+ssh://git@github.com/isaac-for-healthcare/i4h-asset-catalog.git@mz/fix_env \
-=======
     git+ssh://git@github.com/isaac-for-healthcare/i4h-asset-catalog.git@main \
->>>>>>> 89001d37
     setuptools==75.8.0 pydantic==2.10.6 \
     --extra-index-url https://pypi.nvidia.com
 

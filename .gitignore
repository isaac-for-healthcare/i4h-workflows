--- conflicted
+++ resolved
@@ -194,13 +194,11 @@
 # VSCode
 .vscode/
 
-<<<<<<< HEAD
+# Wandb
+wandb/
+
 # No USD files allowed in the repo
 **/*.usd
 **/*.usda
 **/*.usdc
-**/*.usdz
-=======
-# Wandb
-wandb/
->>>>>>> 5fbd0f77
+**/*.usdz
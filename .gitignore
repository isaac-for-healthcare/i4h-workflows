# Byte-compiled / optimized / DLL files
__pycache__/
*.py[cod]
*$py.class

# C extensions
*.so

# Distribution / packaging
.Python
build/
develop-eggs/
dist/
downloads/
eggs/
.eggs/
lib/
lib64/
parts/
sdist/
var/
wheels/
share/python-wheels/
*.egg-info/
.installed.cfg
*.egg
MANIFEST

# PyInstaller
#  Usually these files are written by a python script from a template
#  before PyInstaller builds the exe, so as to inject date/other infos into it.
*.manifest
*.spec

# Installer logs
pip-log.txt
pip-delete-this-directory.txt

# Unit test / coverage reports
htmlcov/
.tox/
.nox/
.coverage
.coverage.*
.cache
nosetests.xml
coverage.xml
*.cover
*.py,cover
.hypothesis/
.pytest_cache/
cover/

# Translations
*.mo
*.pot

# Django stuff:
*.log
local_settings.py
db.sqlite3
db.sqlite3-journal

# Flask stuff:
instance/
.webassets-cache

# Scrapy stuff:
.scrapy

# Sphinx documentation
docs/_build/

# PyBuilder
.pybuilder/
target/

# Jupyter Notebook
.ipynb_checkpoints

# IPython
profile_default/
ipython_config.py

# pyenv
#   For a library or package, you might want to ignore these files since the code is
#   intended to run in multiple environments; otherwise, check them in:
# .python-version

# pipenv
#   According to pypa/pipenv#598, it is recommended to include Pipfile.lock in version control.
#   However, in case of collaboration, if having platform-specific dependencies or dependencies
#   having no cross-platform support, pipenv may install dependencies that don't work, or not
#   install all needed dependencies.
#Pipfile.lock

# UV
#   Similar to Pipfile.lock, it is generally recommended to include uv.lock in version control.
#   This is especially recommended for binary packages to ensure reproducibility, and is more
#   commonly ignored for libraries.
#uv.lock

# poetry
#   Similar to Pipfile.lock, it is generally recommended to include poetry.lock in version control.
#   This is especially recommended for binary packages to ensure reproducibility, and is more
#   commonly ignored for libraries.
#   https://python-poetry.org/docs/basic-usage/#commit-your-poetrylock-file-to-version-control
#poetry.lock

# pdm
#   Similar to Pipfile.lock, it is generally recommended to include pdm.lock in version control.
#pdm.lock
#   pdm stores project-wide configurations in .pdm.toml, but it is recommended to not include it
#   in version control.
#   https://pdm.fming.dev/latest/usage/project/#working-with-version-control
.pdm.toml
.pdm-python
.pdm-build/

# PEP 582; used by e.g. github.com/David-OConnor/pyflow and github.com/pdm-project/pdm
__pypackages__/

# Celery stuff
celerybeat-schedule
celerybeat.pid

# SageMath parsed files
*.sage.py

# Environments
.env
.venv
env/
venv/
ENV/
env.bak/
venv.bak/

# Openpi
*openpi/

# IsaacLab
*IsaacLab/

# I4H Assets
*i4h-asset-catalog/

# Training data
**/pi_zero/assets/
**/pi_zero/checkpoints/
**/pi_zero/wandb/
**/data/hdf5/

# Spyder project settings
.spyderproject
.spyproject

# Rope project settings
.ropeproject

# mkdocs documentation
/site

# mypy
.mypy_cache/
.dmypy.json
dmypy.json

# Pyre type checker
.pyre/

# pytype static type analyzer
.pytype/

# Cython debug symbols
cython_debug/

# PyCharm
#  JetBrains specific template is maintained in a separate JetBrains.gitignore that can
#  be found at https://github.com/github/gitignore/blob/main/Global/JetBrains.gitignore
#  and can be added to the global gitignore or merged into this file.  For a more nuclear
#  option (not recommended) you can uncomment the following to ignore the entire idea folder.
#.idea/

# Ruff stuff:
.ruff_cache/

# PyPI configuration file
.pypirc

# Cursor Rules
.cursorrules

# VSCode
.vscode/

# Wandb
wandb/

<<<<<<< HEAD
# Third party
third_party/
=======
# No USD files allowed in the repo
**/*.usd
**/*.usda
**/*.usdc
**/*.usdz

# Outputs
**/output/*
**/outputs/*
**/videos/*
**/runs/*
**/logs/*
**/recordings/*
>>>>>>> d4e5a7cd

# third-party files
**/clarius_cast/include
**/clarius_solum/include

# raysim install
workflows/robotic_ultrasound/scripts/raysim<|MERGE_RESOLUTION|>--- conflicted
+++ resolved
@@ -197,10 +197,6 @@
 # Wandb
 wandb/
 
-<<<<<<< HEAD
-# Third party
-third_party/
-=======
 # No USD files allowed in the repo
 **/*.usd
 **/*.usda
@@ -214,7 +210,9 @@
 **/runs/*
 **/logs/*
 **/recordings/*
->>>>>>> d4e5a7cd
+
+# Third party
+third_party/
 
 # third-party files
 **/clarius_cast/include

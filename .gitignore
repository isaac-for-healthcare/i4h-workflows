# Byte-compiled / optimized / DLL files
__pycache__/
*.py[cod]
*$py.class

# C extensions
*.so

# Distribution / packaging
.Python
build/
develop-eggs/
dist/
downloads/
eggs/
.eggs/
lib/
lib64/
parts/
sdist/
var/
wheels/
share/python-wheels/
*.egg-info/
.installed.cfg
*.egg
MANIFEST

# PyInstaller
#  Usually these files are written by a python script from a template
#  before PyInstaller builds the exe, so as to inject date/other infos into it.
*.manifest
*.spec

# Installer logs
pip-log.txt
pip-delete-this-directory.txt

# Unit test / coverage reports
htmlcov/
.tox/
.nox/
.coverage
.coverage.*
.cache
nosetests.xml
coverage.xml
*.cover
*.py,cover
.hypothesis/
.pytest_cache/
cover/

# Translations
*.mo
*.pot

# Django stuff:
*.log
local_settings.py
db.sqlite3
db.sqlite3-journal

# Flask stuff:
instance/
.webassets-cache

# Scrapy stuff:
.scrapy

# Sphinx documentation
docs/_build/

# PyBuilder
.pybuilder/
target/

# Jupyter Notebook
.ipynb_checkpoints

# IPython
profile_default/
ipython_config.py

# pyenv
#   For a library or package, you might want to ignore these files since the code is
#   intended to run in multiple environments; otherwise, check them in:
# .python-version

# pipenv
#   According to pypa/pipenv#598, it is recommended to include Pipfile.lock in version control.
#   However, in case of collaboration, if having platform-specific dependencies or dependencies
#   having no cross-platform support, pipenv may install dependencies that don't work, or not
#   install all needed dependencies.
#Pipfile.lock

# UV
#   Similar to Pipfile.lock, it is generally recommended to include uv.lock in version control.
#   This is especially recommended for binary packages to ensure reproducibility, and is more
#   commonly ignored for libraries.
#uv.lock

# poetry
#   Similar to Pipfile.lock, it is generally recommended to include poetry.lock in version control.
#   This is especially recommended for binary packages to ensure reproducibility, and is more
#   commonly ignored for libraries.
#   https://python-poetry.org/docs/basic-usage/#commit-your-poetrylock-file-to-version-control
#poetry.lock

# pdm
#   Similar to Pipfile.lock, it is generally recommended to include pdm.lock in version control.
#pdm.lock
#   pdm stores project-wide configurations in .pdm.toml, but it is recommended to not include it
#   in version control.
#   https://pdm.fming.dev/latest/usage/project/#working-with-version-control
.pdm.toml
.pdm-python
.pdm-build/

# PEP 582; used by e.g. github.com/David-OConnor/pyflow and github.com/pdm-project/pdm
__pypackages__/

# Celery stuff
celerybeat-schedule
celerybeat.pid

# SageMath parsed files
*.sage.py

# Environments
.env
.venv
env/
venv/
ENV/
env.bak/
venv.bak/

# Openpi
*openpi/

# IsaacLab
*IsaacLab/

# I4H Assets
*i4h-asset-catalog/

# Training data
**/pi_zero/assets/
**/pi_zero/checkpoints/
**/pi_zero/wandb/
**/data/hdf5/

# Spyder project settings
.spyderproject
.spyproject

# Rope project settings
.ropeproject

# mkdocs documentation
/site

# mypy
.mypy_cache/
.dmypy.json
dmypy.json

# Pyre type checker
.pyre/

# pytype static type analyzer
.pytype/

# Cython debug symbols
cython_debug/

# PyCharm
#  JetBrains specific template is maintained in a separate JetBrains.gitignore that can
#  be found at https://github.com/github/gitignore/blob/main/Global/JetBrains.gitignore
#  and can be added to the global gitignore or merged into this file.  For a more nuclear
#  option (not recommended) you can uncomment the following to ignore the entire idea folder.
#.idea/

# Ruff stuff:
.ruff_cache/

# PyPI configuration file
.pypirc

# Cursor Rules
.cursorrules

# VSCode
.vscode/

# Wandb
wandb/
<<<<<<< HEAD
# ignore obj usd usda files
*.obj
*.usd
*.usda
*.mtl
*.png
*.usdc
=======

# No USD files allowed in the repo
**/*.usd
**/*.usda
**/*.usdc
**/*.usdz

# Outputs
**/output/*
**/outputs/*
**/videos/*
**/runs/*
**/logs/*
**/recordings/*

# Third party
third_party/

# third-party files
**/clarius_cast/include
**/clarius_solum/include

# Raytracing Ultrasound Simulator
workflows/robotic_ultrasound/scripts/raysim
>>>>>>> 09fd41bc
<|MERGE_RESOLUTION|>--- conflicted
+++ resolved
@@ -196,7 +196,6 @@
 
 # Wandb
 wandb/
-<<<<<<< HEAD
 # ignore obj usd usda files
 *.obj
 *.usd
@@ -204,7 +203,6 @@
 *.mtl
 *.png
 *.usdc
-=======
 
 # No USD files allowed in the repo
 **/*.usd
@@ -228,5 +226,4 @@
 **/clarius_solum/include
 
 # Raytracing Ultrasound Simulator
-workflows/robotic_ultrasound/scripts/raysim
->>>>>>> 09fd41bc
+workflows/robotic_ultrasound/scripts/raysim
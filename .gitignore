# Byte-compiled / optimized / DLL files
__pycache__/
*.py[cod]
*$py.class

# C extensions
*.so

# Distribution / packaging
.Python
build/
develop-eggs/
dist/
downloads/
eggs/
.eggs/
lib/
lib64/
parts/
sdist/
var/
wheels/
share/python-wheels/
*.egg-info/
.installed.cfg
*.egg
MANIFEST

# PyInstaller
#  Usually these files are written by a python script from a template
#  before PyInstaller builds the exe, so as to inject date/other infos into it.
*.manifest
*.spec

# Installer logs
pip-log.txt
pip-delete-this-directory.txt

# Unit test / coverage reports
htmlcov/
.tox/
.nox/
.coverage
.coverage.*
.cache
nosetests.xml
coverage.xml
*.cover
*.py,cover
.hypothesis/
.pytest_cache/
cover/

# Translations
*.mo
*.pot

# Django stuff:
*.log
local_settings.py
db.sqlite3
db.sqlite3-journal

# Flask stuff:
instance/
.webassets-cache

# Scrapy stuff:
.scrapy

# Sphinx documentation
docs/_build/

# PyBuilder
.pybuilder/
target/

# Jupyter Notebook
.ipynb_checkpoints

# IPython
profile_default/
ipython_config.py

# pyenv
#   For a library or package, you might want to ignore these files since the code is
#   intended to run in multiple environments; otherwise, check them in:
# .python-version

# pipenv
#   According to pypa/pipenv#598, it is recommended to include Pipfile.lock in version control.
#   However, in case of collaboration, if having platform-specific dependencies or dependencies
#   having no cross-platform support, pipenv may install dependencies that don't work, or not
#   install all needed dependencies.
#Pipfile.lock

# UV
#   Similar to Pipfile.lock, it is generally recommended to include uv.lock in version control.
#   This is especially recommended for binary packages to ensure reproducibility, and is more
#   commonly ignored for libraries.
#uv.lock

# poetry
#   Similar to Pipfile.lock, it is generally recommended to include poetry.lock in version control.
#   This is especially recommended for binary packages to ensure reproducibility, and is more
#   commonly ignored for libraries.
#   https://python-poetry.org/docs/basic-usage/#commit-your-poetrylock-file-to-version-control
#poetry.lock

# pdm
#   Similar to Pipfile.lock, it is generally recommended to include pdm.lock in version control.
#pdm.lock
#   pdm stores project-wide configurations in .pdm.toml, but it is recommended to not include it
#   in version control.
#   https://pdm.fming.dev/latest/usage/project/#working-with-version-control
.pdm.toml
.pdm-python
.pdm-build/

# PEP 582; used by e.g. github.com/David-OConnor/pyflow and github.com/pdm-project/pdm
__pypackages__/

# Celery stuff
celerybeat-schedule
celerybeat.pid

# SageMath parsed files
*.sage.py

# Environments
.env
.venv
env/
venv/
ENV/
env.bak/
venv.bak/

# Openpi
*openpi/

# IsaacLab
*IsaacLab/

# I4H Assets
*i4h-asset-catalog/

# Training data
**/pi_zero/assets/
**/pi_zero/checkpoints/
**/pi_zero/wandb/
**/data/hdf5/

# Spyder project settings
.spyderproject
.spyproject

# Rope project settings
.ropeproject

# mkdocs documentation
/site

# mypy
.mypy_cache/
.dmypy.json
dmypy.json

# Pyre type checker
.pyre/

# pytype static type analyzer
.pytype/

# Cython debug symbols
cython_debug/

# PyCharm
#  JetBrains specific template is maintained in a separate JetBrains.gitignore that can
#  be found at https://github.com/github/gitignore/blob/main/Global/JetBrains.gitignore
#  and can be added to the global gitignore or merged into this file.  For a more nuclear
#  option (not recommended) you can uncomment the following to ignore the entire idea folder.
#.idea/

# Ruff stuff:
.ruff_cache/

# PyPI configuration file
.pypirc

# Cursor Rules
.cursorrules

# VSCode
.vscode/

# Wandb
wandb/
<<<<<<< HEAD
# ignore obj usd usda files
*.obj
*.usd
*.usda
*.mtl
*.png
*.usdc
=======

# third-party files
**/clarius_cast/include
**/clarius_solum/include
>>>>>>> 4b2eab2c
<|MERGE_RESOLUTION|>--- conflicted
+++ resolved
@@ -196,7 +196,6 @@
 
 # Wandb
 wandb/
-<<<<<<< HEAD
 # ignore obj usd usda files
 *.obj
 *.usd
@@ -204,9 +203,7 @@
 *.mtl
 *.png
 *.usdc
-=======
 
 # third-party files
 **/clarius_cast/include
-**/clarius_solum/include
->>>>>>> 4b2eab2c
+**/clarius_solum/include
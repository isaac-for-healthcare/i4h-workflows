# Byte-compiled / optimized / DLL files
__pycache__/
*.py[cod]
*$py.class

# C extensions
*.so

# Distribution / packaging
.Python
build/
develop-eggs/
dist/
downloads/
eggs/
.eggs/
lib/
lib64/
parts/
sdist/
var/
wheels/
share/python-wheels/
*.egg-info/
.installed.cfg
*.egg
MANIFEST

# PyInstaller
#  Usually these files are written by a python script from a template
#  before PyInstaller builds the exe, so as to inject date/other infos into it.
*.manifest
*.spec

# Installer logs
pip-log.txt
pip-delete-this-directory.txt

# Unit test / coverage reports
htmlcov/
.tox/
.nox/
.coverage
.coverage.*
.cache
nosetests.xml
coverage.xml
*.cover
*.py,cover
.hypothesis/
.pytest_cache/
cover/

# Translations
*.mo
*.pot

# Django stuff:
*.log
local_settings.py
db.sqlite3
db.sqlite3-journal

# Flask stuff:
instance/
.webassets-cache

# Scrapy stuff:
.scrapy

# Sphinx documentation
docs/_build/

# PyBuilder
.pybuilder/
target/

# Jupyter Notebook
.ipynb_checkpoints

# IPython
profile_default/
ipython_config.py

# pyenv
#   For a library or package, you might want to ignore these files since the code is
#   intended to run in multiple environments; otherwise, check them in:
# .python-version

# pipenv
#   According to pypa/pipenv#598, it is recommended to include Pipfile.lock in version control.
#   However, in case of collaboration, if having platform-specific dependencies or dependencies
#   having no cross-platform support, pipenv may install dependencies that don't work, or not
#   install all needed dependencies.
#Pipfile.lock

# UV
#   Similar to Pipfile.lock, it is generally recommended to include uv.lock in version control.
#   This is especially recommended for binary packages to ensure reproducibility, and is more
#   commonly ignored for libraries.
#uv.lock

# poetry
#   Similar to Pipfile.lock, it is generally recommended to include poetry.lock in version control.
#   This is especially recommended for binary packages to ensure reproducibility, and is more
#   commonly ignored for libraries.
#   https://python-poetry.org/docs/basic-usage/#commit-your-poetrylock-file-to-version-control
#poetry.lock

# pdm
#   Similar to Pipfile.lock, it is generally recommended to include pdm.lock in version control.
#pdm.lock
#   pdm stores project-wide configurations in .pdm.toml, but it is recommended to not include it
#   in version control.
#   https://pdm.fming.dev/latest/usage/project/#working-with-version-control
.pdm.toml
.pdm-python
.pdm-build/

# PEP 582; used by e.g. github.com/David-OConnor/pyflow and github.com/pdm-project/pdm
__pypackages__/

# Celery stuff
celerybeat-schedule
celerybeat.pid

# SageMath parsed files
*.sage.py

# Environments
.env
.venv
env/
venv/
ENV/
env.bak/
venv.bak/

# Openpi
*openpi/

# IsaacLab
*IsaacLab/

# I4H Assets
*i4h-asset-catalog/

# Training data
**/pi_zero/assets/
**/pi_zero/checkpoints/
**/pi_zero/wandb/
**/data/hdf5/

# Spyder project settings
.spyderproject
.spyproject

# Rope project settings
.ropeproject

# mkdocs documentation
/site

# mypy
.mypy_cache/
.dmypy.json
dmypy.json

# Pyre type checker
.pyre/

# pytype static type analyzer
.pytype/

# Cython debug symbols
cython_debug/

# PyCharm
#  JetBrains specific template is maintained in a separate JetBrains.gitignore that can
#  be found at https://github.com/github/gitignore/blob/main/Global/JetBrains.gitignore
#  and can be added to the global gitignore or merged into this file.  For a more nuclear
#  option (not recommended) you can uncomment the following to ignore the entire idea folder.
#.idea/

# Ruff stuff:
.ruff_cache/

# PyPI configuration file
.pypirc

# Cursor Rules
.cursorrules

# VSCode
.vscode/

<<<<<<< HEAD
# Wandb
wandb/
=======
# ignore obj usd usda files
*.obj
*.usd
*.usda
*.mtl
*.png
*.usdc
>>>>>>> 2fafa9af
<|MERGE_RESOLUTION|>--- conflicted
+++ resolved
@@ -194,15 +194,12 @@
 # VSCode
 .vscode/
 
-<<<<<<< HEAD
 # Wandb
 wandb/
-=======
 # ignore obj usd usda files
 *.obj
 *.usd
 *.usda
 *.mtl
 *.png
-*.usdc
->>>>>>> 2fafa9af
+*.usdc
--- conflicted
+++ resolved
@@ -197,11 +197,9 @@
 # Wandb
 wandb/
 
-<<<<<<< HEAD
 # Third party
 third_party/
-=======
+
 # third-party files
 **/clarius_cast/include
-**/clarius_solum/include
->>>>>>> 4b2eab2c
+**/clarius_solum/include
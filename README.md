--- conflicted
+++ resolved
@@ -75,23 +75,10 @@
   doi={10.1109/ICRA57147.2024.10611637}
 }
 
-<<<<<<< HEAD
-# Optional: Download the assets
-git clone git@github.com:isaac-for-healthcare/i4h-asset-catalog.git
-cd i4h-asset-catalog
-git checkout mz/asset_mgmt  # FIXME: remove this after the asset catalog is merged
-pip install -e .
-# NOTE: for the first time, make sure to run this command with a display. # Otherwise, you will not be able to authenticate in a web browser.
-i4h-asset-retrieve
-
-# Run all tests
-python tools/run_all_tests.py
-=======
 @inproceedings{SuFIA-BC,
   author={Moghani, Masoud and Nelson, Nigel and Ghanem, Mohamed and Diaz-Pinto, Andres and Hari, Kush and Azizian, Mahdi and Goldberg, Ken and Huver, Sean and Garg, Animesh},
   booktitle={2025 IEEE International Conference on Robotics and Automation (ICRA)},
   title={SuFIA-BC: Generating High Quality Demonstration Data for Visuomotor Policy Learning in Surgical Subtasks},
   year={2025},
 }
->>>>>>> 6238bb06
 ```